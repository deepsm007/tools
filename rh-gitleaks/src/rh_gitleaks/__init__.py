#! /usr/bin/python3

import hashlib
import logging
import os
import shlex
import stat
import subprocess  # nosec
import sys
import time

from datetime import datetime
from pathlib import Path

import jwt
import requests

from rh_gitleaks import config


def _ensure_dir(dir_path):
    """
    Create a dir if it doesn't exist

    Returns:
        True if the dir exists and False if it couldn't be created
    """
    if not os.path.isdir(dir_path):
        try:
            os.makedirs(dir_path)
        except Exception:
            logging.error("Could not create dir: %s", dir_path)
            return False

    return True


def _sha256sum_valid(file_path, expected):
    """
    Verify file sha256sums

    Returns:
        True if the contents matches the expected value
    """
    with open(file_path, "rb") as file:
        return hashlib.sha256(file.read()).hexdigest() == expected


def _download_file(url, dest, headers=None, **kwargs):
    """
    Download a file

    Throws An Exception:
        if the request fails
        if the response fails to write
    """
    _headers = {"User-Agent": config.REQUEST_USER_AGENT}
    _headers.update(headers or {})

    resp = requests.get(url, headers=_headers, timeout=120, **kwargs)
    resp.raise_for_status()

    with open(dest, "wb") as file:
        file.write(resp.content)


def parse_args(args):
    """
    Parse the args for the program

    Returns:
        {
            gitleaks: [args to pass to gitleaks]
            rh_gitleaks: [args to handle in this tool]
        }
    """
    gitleaks_args = []
    rh_gitleaks_args = []

    if len(args):
        if args[0] in ("configure", "login", "logout", "pre-cache", "refresh"):
            rh_gitleaks_args.append(args[0].replace("-", "_"))
        else:
            gitleaks_args = args

    return {
        "gitleaks": gitleaks_args,
        "rh_gitleaks": rh_gitleaks_args,
    }


def gitleaks_installed_bin():
    """
    Look for a compatible gitleaks binary in $PATH

    Returns:
        None if no compatible binary exists in $PATH
        gitleaks path str if it exists and is compatible
    """

    def which(binary):
        for pathdir in os.environ.get("PATH", "").split(os.pathsep):
            gitleaks = Path(pathdir, binary)
            if gitleaks.exists():
                return str(gitleaks)

        return None

<<<<<<< HEAD
    for binary in config.GITLEAKS_BIN_NAMES:
        gitleaks = which(binary)

        if gitleaks is not None:
            if gitleaks.endswith("gitleaks7"):
                logging.debug("Found compatible installed %s binary", gitleaks)
                return gitleaks

            syntax = subprocess.run(  # nosec
                [gitleaks, "--help"],
                stdout=subprocess.PIPE,
                shell=False,
                check=False,
                encoding="UTF-8",
            ).stdout

            if "--config-path=" in syntax:
                logging.debug("Found compatible installed %s binary", gitleaks)
                return gitleaks

            logging.debug("Ignoring %s which lacks --config-path argument", gitleaks)

    logging.debug("No compatible installed gitleaks binary")
    return None


def download_gitleaks():
    logging.info("Downloading gitleaks-%s", config.GITLEAKS_SOURCE_ID)
    download_url = config.GITLEAKS_BIN_DOWNLOAD_URL
    download_sha256sum = config.GITLEAKS_BIN_DOWNLOAD_SHA256SUM
    bin_dir = os.path.dirname(config.GITLEAKS_BIN_PATH)

=======
    for binary in ["gitleaks7", "gitleaks"]:
        gitleaks = which(binary)

        if gitleaks is not None:
            syntax = subprocess.run(  # nosec
                [gitleaks, "--help"],
                stdout=subprocess.PIPE,
                shell=False,
                check=False,
                encoding="UTF-8",
            ).stdout

            if "--config-path=" in syntax:
                logging.debug("Found compatible installed %s binary", gitleaks)
                return gitleaks

            logging.debug("Ignoring %s which lacks --config-path argument", gitleaks)

    logging.debug("No compatible installed gitleaks binary")
    return None


def download_gitleaks():
    logging.info("Downloading gitleaks-%s", config.GITLEAKS_SOURCE_ID)
    download_url = config.GITLEAKS_BIN_DOWNLOAD_URL
    download_sha256sum = config.GITLEAKS_BIN_DOWNLOAD_SHA256SUM
    bin_dir = os.path.dirname(config.GITLEAKS_BIN_PATH)

>>>>>>> 660252d0
    if not (download_url and download_sha256sum):
        logging.error("Your system (%s) is not supported", config.PLATFORM_ID)
        return

    if not _ensure_dir(bin_dir):
        return
<<<<<<< HEAD

    try:
        _download_file(download_url, config.GITLEAKS_BIN_PATH)

        logging.info("Verifying gitleaks-%s", config.GITLEAKS_SOURCE_ID)
        if not _sha256sum_valid(config.GITLEAKS_BIN_PATH, download_sha256sum):
            raise Exception("Invalid sha256sum")

        logging.info("Checksum valid (sha256:%s)", download_sha256sum)
    except Exception as e:
        logging.error("%s: %s not created", e, config.GITLEAKS_BIN_PATH)

        if os.path.isfile(config.GITLEAKS_BIN_PATH):
            os.unlink(config.GITLEAKS_BIN_PATH)

=======

    try:
        _download_file(download_url, config.GITLEAKS_BIN_PATH)

        logging.info("Verifying gitleaks-%s", config.GITLEAKS_SOURCE_ID)
        if not _sha256sum_valid(config.GITLEAKS_BIN_PATH, download_sha256sum):
            raise Exception("Invalid sha256sum")

        logging.info("Checksum valid (sha256:%s)", download_sha256sum)
    except Exception as e:
        logging.error("%s: %s not created", e, config.GITLEAKS_BIN_PATH)

        if os.path.isfile(config.GITLEAKS_BIN_PATH):
            os.unlink(config.GITLEAKS_BIN_PATH)

>>>>>>> 660252d0
        return

    try:
        st = os.stat(config.GITLEAKS_BIN_PATH)
        os.chmod(config.GITLEAKS_BIN_PATH, st.st_mode | stat.S_IXUSR)
    except Exception:
        logging.error("Could not make gitleaks executable %s", config.GITLEAKS_BIN_PATH)

        if os.path.isfile(config.GITLEAKS_BIN_PATH):
            os.unlink(config.GITLEAKS_BIN_PATH)


def gitleaks_bin_path(autofetch=True):
    """
    Try to find a suitable gitleaks binary.

    If one is present in the cache that will be used preferentially.
    The next option is to identify one in $PATH that is a compatible
    version. As a final fallback automatically download a pre-compiled
    binary.

    Returns:
        None if it fails to fetch/setup the bin
        gitleaks path str if it exists or was able to be set up
    """
    if os.path.isfile(config.GITLEAKS_BIN_PATH):
        return config.GITLEAKS_BIN_PATH

    gitleaks = gitleaks_installed_bin()
    if gitleaks is not None:
        return gitleaks

    if not os.path.isfile(config.GITLEAKS_BIN_PATH):
        if not autofetch:
            logging.error(
                "Gitleaks binary not found and auto-fetch is disabled. "
                "Try running 'rh-gitleaks pre-cache'"
            )
            return None

        download_gitleaks()

    if not os.path.isfile(config.GITLEAKS_BIN_PATH):
        return None

    return config.GITLEAKS_BIN_PATH


def patterns_update_needed(path):
    """
    Helper to determine if an update is needed.

    Returns:
        True if the file doesn't exist or it's too old else False
    """

    return (
        not os.path.isfile(path)
        or time.time() - os.stat(path).st_mtime > config.PATTERNS_REFRESH_INTERVAL
    )


def patterns_expired(path):
    """
    Helper to determine if the patterns are expired

    Returns:
        True if the file is too old to be considered fresh
    """

    return (
        not os.path.isfile(path)
        or time.time() - os.stat(path).st_mtime > config.PATTERNS_EXPIRED_INTERVAL
    )


def load_auth_token():
    """
    Load the auth token from disk

    Returns:
        The auth token if it exists
        None if it doesn't
    """
    try:
        if config.PATTERN_SERVER_AUTH_TOKEN:
            auth_token = config.PATTERN_SERVER_AUTH_TOKEN
        else:
            auth_token_path = config.PATTERN_SERVER_AUTH_TOKEN_PATH
            with open(auth_token_path, "r", encoding="UTF-8") as f:
                auth_token = f.read().strip()

        if jwt_valid(auth_token):
            return auth_token

        return None
    except Exception:
        logging.error("Could not find pattern server auth token!")
        logging.info(
            "\nPlease log in with this command and try again:\n\n%s\n",
            f"{shlex.quote(sys.executable)} -m rh_gitleaks login",
        )
        return None


<<<<<<< HEAD
def patterns_path(autofetch=True):
=======
def patterns_path(autofetch=True, force_refresh=False):
>>>>>>> 660252d0
    """
    Lazy pull patterns and return the path

    Returns:
        The path to the patterns but downloads them if an update is needed
        None if it couldn't be pulled
    """
    if not _ensure_dir(os.path.dirname(config.PATTERNS_PATH)):
        return None

<<<<<<< HEAD
    if patterns_update_needed(config.PATTERNS_PATH):
=======
    if force_refresh or patterns_update_needed(config.PATTERNS_PATH):
>>>>>>> 660252d0
        if not autofetch:
            if os.path.exists(config.PATTERNS_PATH):
                msg = (
                    "Patterns file is outdated and auto-fetch is disabled. "
                    "Try running 'rh-gitleaks refresh' "
                )

                if patterns_expired(config.PATTERNS_PATH):
                    logging.error(msg)
                    return None

                logging.debug(msg)
                return config.PATTERNS_PATH
<<<<<<< HEAD

            logging.error(
                "Patterns file not found and auto-fetch is disabled. "
                "Try running 'rh-gitleaks refresh'"
            )
            return None

=======

            logging.error(
                "Patterns file not found and auto-fetch is disabled. "
                "Try running 'rh-gitleaks refresh'"
            )
            return None

>>>>>>> 660252d0
        logging.info("Downloading patterns from %s", config.PATTERN_SERVER_URL)
        auth_token = load_auth_token()
        if not auth_token:
            return None

        try:
            _download_file(
                config.PATTERN_SERVER_PATTERNS_URL,
                config.PATTERNS_PATH,
                headers={"Authorization": f"Bearer {auth_token}"},
            )
        except Exception as e:
            logging.error("Could Not Download Patterns: %s", e)

    return config.PATTERNS_PATH if os.path.isfile(config.PATTERNS_PATH) else None


def run_gitleaks(args, callback=None, **kwargs):
    """
    Run the gitleaks command without capturing stdout/stderr

    Returns:
        the exit status
    """
    bin_path = gitleaks_bin_path(autofetch=config.LEAKTK_SCANNER_AUTOFETCH)
    if not bin_path:
        return config.BLOCKING_EXIT_CODE

    p_path = patterns_path(autofetch=config.LEAKTK_SCANNER_AUTOFETCH)
    if not p_path:
        return config.BLOCKING_EXIT_CODE

    proc = subprocess.run(  # nosec
        [bin_path, f"--config-path={p_path}", *args],
        check=False,
        shell=False,
        **kwargs,
    )

    if callback:
        callback(proc)

    return proc.returncode


def jwt_valid(token):
    """
    Basic spot checks. Not meant to validate signatures, just that the
    token was copied correctly. The server will validate signatures.

    Returns:
        True if they pass else False
    """

    try:
        payload = jwt.decode(token, options={"verify_signature": False})

        exp = datetime.fromtimestamp(payload["exp"])
        if exp < datetime.now():
            logging.error("That token is expired")
            return False

        iss = payload["iss"]
        if not iss.startswith("pattern-distribution-server"):
            logging.error("%s is an invalid token issuer", iss)
            return False

        logging.info("Token valid until %s", exp.strftime("%Y-%m-%d"))
        return True
    except Exception as e:
        logging.error("Invalid Auth Token: %s", e)
        return False


def configure(auth_token=None):
    """
    Run all of the steps to configure the tool. For now it is only a login
    but it may include more steps in the future. This is also to keep the
    tool consistent with other tools in this toolchain.

    If an auth token already exists, this is a noop.

    Returns:
        A return code for sys.exit
    """
    if load_auth_token():
        return 0

    return login(auth_token=auth_token)


def login(auth_token=None):
    """
    An interactive login session if auth_token isn't provided that validates
    a token and writes it to disk.

    Returns:
        A return code for sys.exit
    """
    if not auth_token:
        logging.info(
            "To log in, please visit %s and enter in the token below",
            config.PATTERN_SERVER_TOKEN_URL,
        )
        auth_token = input("Token: ").strip()

    if not jwt_valid(auth_token):
        logging.info(
            "It seems there was an issue with the token provided. Please try again"
        )
        return 1

    if not os.path.isdir(os.path.dirname(config.PATTERN_SERVER_AUTH_TOKEN_PATH)):
        if not _ensure_dir(os.path.dirname(config.PATTERN_SERVER_AUTH_TOKEN_PATH)):
            return 1

    if logout(show_msg=False) != 0:
        return 1

    try:
        with open(config.PATTERN_SERVER_AUTH_TOKEN_PATH, "w", encoding="UTF-8") as f:
            f.write(auth_token)
    except Exception:
        logging.error("Could not save token: %s", config.PATTERN_SERVER_AUTH_TOKEN_PATH)
        return 1

    logging.info("Successfully logged in")
    return 0


def logout(show_msg=True):
    """
    Remove the auth.jwt

    Returns:
        A return code for sys.exit
    """
    if os.path.lexists(config.PATTERN_SERVER_AUTH_TOKEN_PATH):
        try:
            os.remove(config.PATTERN_SERVER_AUTH_TOKEN_PATH)
        except Exception:
            logging.error("Could not remove %s", config.PATTERN_SERVER_AUTH_TOKEN_PATH)
            return 1

    if show_msg:
        logging.info("Successfully logged out")

    return 0


def refresh(show_msg=True):
    """
    Update the patterns file to latest content

    Returns:
        A return code for sys.exit
    """
<<<<<<< HEAD
    p_path = patterns_path(autofetch=True)
=======
    p_path = patterns_path(autofetch=True, force_refresh=True)
>>>>>>> 660252d0
    if not p_path:
        return config.BLOCKING_EXIT_CODE

    if show_msg:
        logging.info("Successfully refreshed pattern file")

    return 0


def pre_cache():
    """
    Download the gitleaks binary if it doesn't exist

    This is useful to include as an install step when installing rh-gitleaks in
    a container image so that it doesn't have to download gitleaks each time a
    new container starts.
    """
    if not os.path.isfile(config.GITLEAKS_BIN_PATH):
        download_gitleaks()

    if not os.path.isfile(config.GITLEAKS_BIN_PATH):
        return 1

    logging.info("Pre-cache Complete: gitleaks_bin_path=%s", config.GITLEAKS_BIN_PATH)
    return 0


def main(args=None):
    """
    The main entrypoint into the program. It acceps args so that other
    programs can call this, but if none are provided it defaults to sys.argv
    sans the program's name.

    Returns:
        A return code for sys.exit
    """
    try:
        parsed_args = parse_args(args or sys.argv[1:])

        if parsed_args["rh_gitleaks"]:
            return globals()[parsed_args["rh_gitleaks"][0]]()

        return run_gitleaks(parsed_args["gitleaks"])
    except KeyboardInterrupt:
        logging.error("Exiting...")
        return 1


if __name__ == "__main__":
    logging.basicConfig(
        level=logging.INFO,
        format="%(message)s",
    )
    sys.exit(main())<|MERGE_RESOLUTION|>--- conflicted
+++ resolved
@@ -106,7 +106,6 @@
 
         return None
 
-<<<<<<< HEAD
     for binary in config.GITLEAKS_BIN_NAMES:
         gitleaks = which(binary)
 
@@ -139,43 +138,12 @@
     download_sha256sum = config.GITLEAKS_BIN_DOWNLOAD_SHA256SUM
     bin_dir = os.path.dirname(config.GITLEAKS_BIN_PATH)
 
-=======
-    for binary in ["gitleaks7", "gitleaks"]:
-        gitleaks = which(binary)
-
-        if gitleaks is not None:
-            syntax = subprocess.run(  # nosec
-                [gitleaks, "--help"],
-                stdout=subprocess.PIPE,
-                shell=False,
-                check=False,
-                encoding="UTF-8",
-            ).stdout
-
-            if "--config-path=" in syntax:
-                logging.debug("Found compatible installed %s binary", gitleaks)
-                return gitleaks
-
-            logging.debug("Ignoring %s which lacks --config-path argument", gitleaks)
-
-    logging.debug("No compatible installed gitleaks binary")
-    return None
-
-
-def download_gitleaks():
-    logging.info("Downloading gitleaks-%s", config.GITLEAKS_SOURCE_ID)
-    download_url = config.GITLEAKS_BIN_DOWNLOAD_URL
-    download_sha256sum = config.GITLEAKS_BIN_DOWNLOAD_SHA256SUM
-    bin_dir = os.path.dirname(config.GITLEAKS_BIN_PATH)
-
->>>>>>> 660252d0
     if not (download_url and download_sha256sum):
         logging.error("Your system (%s) is not supported", config.PLATFORM_ID)
         return
 
     if not _ensure_dir(bin_dir):
         return
-<<<<<<< HEAD
 
     try:
         _download_file(download_url, config.GITLEAKS_BIN_PATH)
@@ -191,23 +159,6 @@
         if os.path.isfile(config.GITLEAKS_BIN_PATH):
             os.unlink(config.GITLEAKS_BIN_PATH)
 
-=======
-
-    try:
-        _download_file(download_url, config.GITLEAKS_BIN_PATH)
-
-        logging.info("Verifying gitleaks-%s", config.GITLEAKS_SOURCE_ID)
-        if not _sha256sum_valid(config.GITLEAKS_BIN_PATH, download_sha256sum):
-            raise Exception("Invalid sha256sum")
-
-        logging.info("Checksum valid (sha256:%s)", download_sha256sum)
-    except Exception as e:
-        logging.error("%s: %s not created", e, config.GITLEAKS_BIN_PATH)
-
-        if os.path.isfile(config.GITLEAKS_BIN_PATH):
-            os.unlink(config.GITLEAKS_BIN_PATH)
-
->>>>>>> 660252d0
         return
 
     try:
@@ -313,11 +264,7 @@
         return None
 
 
-<<<<<<< HEAD
-def patterns_path(autofetch=True):
-=======
 def patterns_path(autofetch=True, force_refresh=False):
->>>>>>> 660252d0
     """
     Lazy pull patterns and return the path
 
@@ -328,11 +275,7 @@
     if not _ensure_dir(os.path.dirname(config.PATTERNS_PATH)):
         return None
 
-<<<<<<< HEAD
-    if patterns_update_needed(config.PATTERNS_PATH):
-=======
     if force_refresh or patterns_update_needed(config.PATTERNS_PATH):
->>>>>>> 660252d0
         if not autofetch:
             if os.path.exists(config.PATTERNS_PATH):
                 msg = (
@@ -346,7 +289,6 @@
 
                 logging.debug(msg)
                 return config.PATTERNS_PATH
-<<<<<<< HEAD
 
             logging.error(
                 "Patterns file not found and auto-fetch is disabled. "
@@ -354,15 +296,6 @@
             )
             return None
 
-=======
-
-            logging.error(
-                "Patterns file not found and auto-fetch is disabled. "
-                "Try running 'rh-gitleaks refresh'"
-            )
-            return None
-
->>>>>>> 660252d0
         logging.info("Downloading patterns from %s", config.PATTERN_SERVER_URL)
         auth_token = load_auth_token()
         if not auth_token:
@@ -520,11 +453,7 @@
     Returns:
         A return code for sys.exit
     """
-<<<<<<< HEAD
-    p_path = patterns_path(autofetch=True)
-=======
     p_path = patterns_path(autofetch=True, force_refresh=True)
->>>>>>> 660252d0
     if not p_path:
         return config.BLOCKING_EXIT_CODE
 
