--- conflicted
+++ resolved
@@ -147,11 +147,7 @@
 ## Usage (rh-gitleaks-gl-account)
 
 This is a wrapper around rh-gitleaks that runs it against top level gitlab
-<<<<<<< HEAD
 repos under an account or org.
-=======
-repos under an account or org. Traversing subgroups is not supported yet.
->>>>>>> b9ba7581
 
 If the cli tool was not installed on your path, you can also call it via:
 `python3 -m rh_gitleaks.gl_account`.
@@ -173,7 +169,6 @@
 rh-gitleaks-gl-account gitlab.gnome.org/dberrange
 ```
 
-<<<<<<< HEAD
 Note that if subgroups are to be specified, the server name
 must always be included
 
@@ -182,8 +177,6 @@
 rh-gitleaks-gl-account gitlab.com/redhat/centos-stream/src
 ```
 
-=======
->>>>>>> b9ba7581
 **NOTE:** rh-gitleaks-gl-account exits when a 0 exit status even when leaks are
 found. This is meant for finding leaks across an account/org rather than
 setting up in a CI pipeline.
