package api

import (
	"fmt"
	"strings"

	"k8s.io/apimachinery/pkg/util/sets"
	prowv1 "k8s.io/test-infra/prow/apis/prowjobs/v1"
	"k8s.io/test-infra/prow/repoowners"
)

const (
	// PromotionJobLabelKey marks promotion jobs as such. Only its presence is
	// relevant, its value is not.
	PromotionJobLabelKey = "ci-operator.openshift.io/is-promotion"
)

// IsPromotionJob determines if a given ProwJob is a PromotionJob
func IsPromotionJob(jobLabels map[string]string) bool {
	_, ok := jobLabels[PromotionJobLabelKey]
	return ok
}

// ReleaseBuildConfiguration describes how release
// artifacts are built from a repository of source
// code. The configuration is made up of two parts:
//   - minimal fields that allow the user to buy into
//     our normal conventions without worrying about
//     how the pipeline flows. Use these preferentially
//     for new projects with simple/conventional build
//     configurations.
//   - raw steps that can be used to create custom and
//     fine-grained build flows
type ReleaseBuildConfiguration struct {
	Metadata Metadata `json:"zz_generated_metadata"`

	InputConfiguration `json:",inline"`

	// BinaryBuildCommands will create a "bin" image based on "src" that
	// contains the output of this command. This allows reuse of binary artifacts
	// across other steps. If empty, no "bin" image will be created.
	BinaryBuildCommands string `json:"binary_build_commands,omitempty"`

	// BinaryBuildCommandsList entries will create a "bin" image based on "src" that
	// contains the output of this command. This allows reuse of binary artifacts
	// across other steps. If empty, no "bin" image will be created.
	// Mutually exclusive with BinaryBuildCommands
	// DO NOT set this in the config
	BinaryBuildCommandsList []RefCommands `json:"binary_build_commands_list,omitempty"`

	// TestBinaryBuildCommands will create a "test-bin" image based on "src" that
	// contains the output of this command. This allows reuse of binary artifacts
	// across other steps. If empty, no "test-bin" image will be created.
	TestBinaryBuildCommands string `json:"test_binary_build_commands,omitempty"`

	// TestBinaryBuildCommandsList entries will create a "test-bin" image based on "src" that
	// contains the output of this command. This allows reuse of binary artifacts
	// across other steps. If empty, no "test-bin" image will be created.
	// Mutually exclusive with TestBinaryBuildCommands
	// DO NOT set this in the config
	TestBinaryBuildCommandsList []RefCommands `json:"test_binary_build_commands_list,omitempty"`

	// RpmBuildCommands will create an "rpms" image from "bin" (or "src", if no
	// binary build commands were specified) that contains the output of this
	// command. The created RPMs will then be served via HTTP to the "base" image
	// via an injected rpm.repo in the standard location at /etc/yum.repos.d.
	RpmBuildCommands string `json:"rpm_build_commands,omitempty"`

	// RpmBuildCommandsList entries will create an "rpms" image from "bin" (or "src", if no
	// binary build commands were specified) that contains the output of this
	// command. The created RPMs will then be served via HTTP to the "base" image
	// via an injected rpm.repo in the standard location at /etc/yum.repos.d.
	// Mutually exclusive with RpmBuildCommands
	// DO NOT set this in the config
	RpmBuildCommandsList []RefCommands `json:"rpm_build_commands_list,omitempty"`

	// RpmBuildLocation is where RPms are deposited after being built. If
	// unset, this will default under the repository root to
	// _output/local/releases/rpms/.
	RpmBuildLocation string `json:"rpm_build_location,omitempty"`

	// RpmBuildLocationList entries are where RPms are deposited after being built. If
	// unset, this will default under the repository root to
	// _output/local/releases/rpms/.
	// Mutually exclusive with RpmBuildLocation
	// DO NOT set this in the config
	RpmBuildLocationList []RefLocation `json:"rpm_build_location_list,omitempty"`

	// CanonicalGoRepository is a directory path that represents
	// the desired location of the contents of this repository in
	// Go. If specified the location of the repository we are
	// cloning from is ignored.
	CanonicalGoRepository *string `json:"canonical_go_repository,omitempty"`

	// CanonicalGoRepositoryList is a directory path that represents
	// the desired location of the contents of this repository in
	// Go. If specified the location of the repository we are
	// cloning from is ignored.
	// Mutually exclusive with CanonicalGoRepository
	// DO NOT set this in the config
	CanonicalGoRepositoryList []RefRepository `json:"canonical_go_repository_list,omitempty"`

	// Images describes the images that are built
	// baseImage the project as part of the release
	// process. The name of each image is its "to" value
	// and can be used to build only a specific image.
	Images []ProjectDirectoryImageBuildStepConfiguration `json:"images,omitempty"`

	// Operator describes the operator bundle(s) that is built by the project
	Operator *OperatorStepConfiguration `json:"operator,omitempty"`

	// Tests describes the tests to run inside of built images.
	// The images launched as pods but have no explicit access to
	// the cluster they are running on.
	Tests []TestStepConfiguration `json:"tests,omitempty"`

	// RawSteps are literal Steps that should be
	// included in the final pipeline.
	RawSteps []StepConfiguration `json:"raw_steps,omitempty"`

	// PromotionConfiguration determines how images are promoted
	// by this command. It is ignored unless promotion has specifically
	// been requested. Promotion is performed after all other steps
	// have been completed so that tests can be run prior to promotion.
	// If no promotion is defined, it is defaulted from the ReleaseTagConfiguration.
	PromotionConfiguration *PromotionConfiguration `json:"promotion,omitempty"`

	// Resources is a set of resource requests or limits over the
	// input types. The special name '*' may be used to set default
	// requests and limits.
	Resources ResourceConfiguration `json:"resources,omitempty"`
}

// RefCommands pairs a ref (in org/repo format) with commands
type RefCommands struct {
	Ref      string `json:"ref"`
	Commands string `json:"commands"`
}

// RefLocation pairs a ref (in org/repo format) with a location
type RefLocation struct {
	Ref      string `json:"ref"`
	Location string `json:"location"`
}

// RefRepository pairs a ref (in org/repo format) with a repository
type RefRepository struct {
	Ref        string `json:"ref"`
	Repository string `json:"repository"`
}

// Metadata describes the source repo for which a config is written
type Metadata struct {
	Org     string `json:"org"`
	Repo    string `json:"repo"`
	Branch  string `json:"branch"`
	Variant string `json:"variant,omitempty"`
}

// BuildsImage checks if an image is built by the release configuration.
func (config ReleaseBuildConfiguration) BuildsImage(name string) bool {
	for _, i := range config.Images {
		if string(i.To) == name {
			return true
		}
	}
	return false
}

// IsBaseImage checks if `name` will be a tag in the pipeline image stream
// by virtue of being imported as a base image
func (config ReleaseBuildConfiguration) IsBaseImage(name string) bool {
	for i := range config.BaseImages {
		if i == name {
			return true
		}
	}
	for i := range config.BaseRPMImages {
		if i == name {
			return true
		}
	}
	return false
}

// IsPipelineImage checks if `name` will be a tag in the pipeline image stream.
func (config ReleaseBuildConfiguration) IsPipelineImage(name string) bool {
	if config.IsBaseImage(name) {
		return true
	}
	if strings.HasPrefix(name, string(PipelineImageStreamTagReferenceRoot)) ||
		strings.HasPrefix(name, string(PipelineImageStreamTagReferenceSource)) ||
		strings.HasPrefix(name, string(PipelineImageStreamTagReferenceBinaries)) ||
		strings.HasPrefix(name, string(PipelineImageStreamTagReferenceTestBinaries)) ||
		strings.HasPrefix(name, string(PipelineImageStreamTagReferenceRPMs)) ||
		strings.HasPrefix(name, string(PipelineImageStreamTagReferenceBundleSource)) {
		return true
	}
	if IsIndexImage(name) {
		return true
	}
	return config.IsBundleImage(name)
}

// ResourceConfiguration defines resource overrides for jobs run
// by the operator.
type ResourceConfiguration map[string]ResourceRequirements

func (c ResourceConfiguration) RequirementsForStep(name string) ResourceRequirements {
	req := ResourceRequirements{
		Requests: make(ResourceList),
		Limits:   make(ResourceList),
	}
	if defaults, ok := c["*"]; ok {
		req.Requests.Add(defaults.Requests)
		req.Limits.Add(defaults.Limits)
	}
	if values, ok := c[name]; ok {
		req.Requests.Add(values.Requests)
		req.Limits.Add(values.Limits)
	}
	return req
}

// ResourceRequirements are resource requests and limits applied
// to the individual steps in the job. They are passed directly to
// builds or pods.
type ResourceRequirements struct {
	// Requests are resource requests applied to an individual step in the job.
	// These are directly used in creating the Pods that execute the Job.
	Requests ResourceList `json:"requests,omitempty"`
	// Limits are resource limits applied to an individual step in the job.
	// These are directly used in creating the Pods that execute the Job.
	Limits ResourceList `json:"limits,omitempty"`
}

// ResourceList is a map of string resource names and resource
// quantities, as defined on Kubernetes objects. Common resources
// to request or limit are `cpu` and `memory`. For `cpu`, values
// are provided in vCPUs - for instance, `2` or `200m`. For
// `memory`, values are provided in bytes - for instance, `20Mi`
// or `3Gi`.
type ResourceList map[string]string

func (l ResourceList) Add(values ResourceList) {
	for name, value := range values {
		l[name] = value
	}
}

// InputConfiguration contains the set of image inputs
// to a build and can be used as an override to the
// canonical inputs by a local process.
type InputConfiguration struct {
	// The list of base images describe
	// which images are going to be necessary outside
	// of the pipeline. The key will be the alias that other
	// steps use to refer to this image.
	BaseImages map[string]ImageStreamTagReference `json:"base_images,omitempty"`
	// BaseRPMImages is a list of the images and their aliases that will
	// have RPM repositories injected into them for downstream
	// image builds that require built project RPMs.
	BaseRPMImages map[string]ImageStreamTagReference `json:"base_rpm_images,omitempty"`

	// BuildRootImage supports two ways to get the image that
	// the pipeline will caches on. The one way is to take the reference
	// from an image stream, and the other from a dockerfile.
	BuildRootImage *BuildRootImageConfiguration `json:"build_root,omitempty"`

	// BuildRootImages entries support two ways to get the image that
	// the pipeline will caches on. The one way is to take the reference
	// from an image stream, and the other from a dockerfile.
	// Mutually exclusive with BuildRootImage
	// DO NOT set this in the config
	BuildRootImages map[string]BuildRootImageConfiguration `json:"build_roots,omitempty"`

	// ReleaseTagConfiguration determines how the
	// full release is assembled.
	ReleaseTagConfiguration *ReleaseTagConfiguration `json:"tag_specification,omitempty"`

	// Releases maps semantic release payload identifiers
	// to the names that they will be exposed under. For
	// instance, an 'initial' name will be exposed as
	// $RELEASE_IMAGE_INITIAL. The 'latest' key is special
	// and cannot co-exist with 'tag_specification', as
	// they result in the same output.
	Releases map[string]UnresolvedRelease `json:"releases,omitempty"`
}

// UnresolvedRelease describes a semantic release payload
// identifier we need to resolve to a pull spec.
type UnresolvedRelease struct {
	// Integration describes an integration stream which we can create a payload out of
	Integration *Integration `json:"integration,omitempty"`
	// Candidate describes a candidate release payload
	Candidate *Candidate `json:"candidate,omitempty"`
	// Prerelease describes a yet-to-be released payload
	Prerelease *Prerelease `json:"prerelease,omitempty"`
	// Release describes a released payload
	Release *Release `json:"release,omitempty"`
}

// Integration is an ImageStream holding the latest images from development builds of OCP.
type Integration struct {
	// Namespace is the namespace in which the integration stream lives.
	Namespace string `json:"namespace"`
	// Name is the name of the ImageStream
	Name string `json:"name"`
	// IncludeBuiltImages determines if the release we assemble will include
	// images built during the test itself.
	IncludeBuiltImages bool `json:"include_built_images,omitempty"`
}

// ReleaseDescriptor holds common data for different types of release payloads
type ReleaseDescriptor struct {
	// Product is the name of the product being released
	Product ReleaseProduct `json:"product"`
	// Architecture is the architecture for the product.
	// Defaults to amd64.
	Architecture ReleaseArchitecture `json:"architecture,omitempty"`
	// Relative optionally specifies how old of a release
	// is requested from this stream. For instance, a value
	// of 1 will resolve to the previous validated release
	// for this stream.
	Relative int `json:"relative,omitempty"`
}

// Candidate describes a validated candidate release payload
type Candidate struct {
	ReleaseDescriptor
	// ReleaseStream is the stream from which we pick the latest candidate
	Stream ReleaseStream `json:"stream"`
	// Version is the minor version to search for
	Version string `json:"version"`
}

// Prerelease describes a validated release payload before it is exposed
type Prerelease struct {
	ReleaseDescriptor
	// VersionBounds describe the allowable version bounds to search in
	VersionBounds VersionBounds `json:"version_bounds"`
}

// VersionBounds describe the upper and lower bounds and stream on a version search
type VersionBounds struct {
	Lower string `json:"lower"`
	Upper string `json:"upper"`
	// Stream dictates which stream to search for a version within the specified bounds
	// defaults to 4-stable.
	Stream string `json:"stream,omitempty"`
}

func (b *VersionBounds) Query() string {
	return fmt.Sprintf(">%s <%s", b.Lower, b.Upper)
}

func BoundsFromQuery(query string) (*VersionBounds, error) {
	splitParts := strings.Split(query, " ")
	if len(splitParts) != 2 || !strings.HasPrefix(splitParts[0], ">") || !strings.HasPrefix(splitParts[1], "<") {
		return nil, fmt.Errorf("Invalid version range `%s`. Must be in form `>4.x.y <4.a.b-c`", query)

	}
	return &VersionBounds{
		Lower: strings.TrimPrefix(splitParts[0], ">"),
		Upper: strings.TrimPrefix(splitParts[1], "<"),
	}, nil
}

// ReleaseProduct describes the product being released
type ReleaseProduct string

const (
	ReleaseProductOCP ReleaseProduct = "ocp"
	ReleaseProductOKD ReleaseProduct = "okd"
)

// ReleaseArchitecture describes the architecture for the product
type ReleaseArchitecture string

const (
	ReleaseArchitectureAMD64   ReleaseArchitecture = "amd64"
	ReleaseArchitecturePPC64le ReleaseArchitecture = "ppc64le"
	ReleaseArchitectureS390x   ReleaseArchitecture = "s390x"
	ReleaseArchitectureARM64   ReleaseArchitecture = "arm64"
	ReleaseArchitectureMULTI   ReleaseArchitecture = "multi" //heterogeneous payload
)

type ReleaseStream string

const (
	ReleaseStreamCI      ReleaseStream = "ci"
	ReleaseStreamNightly ReleaseStream = "nightly"
	ReleaseStreamOKD     ReleaseStream = "okd"
	ReleaseStreamOKDScos ReleaseStream = "okd-scos"
)

// Release describes a generally available release payload
type Release struct {
	// Version is the minor version to search for
	Version string `json:"version"`
	// Channel is the release channel to search in
	Channel ReleaseChannel `json:"channel"`
	// Architecture is the architecture for the release.
	// Defaults to amd64.
	Architecture ReleaseArchitecture `json:"architecture,omitempty"`
}

type ReleaseChannel string

const (
	ReleaseChannelStable    ReleaseChannel = "stable"
	ReleaseChannelFast      ReleaseChannel = "fast"
	ReleaseChannelCandidate ReleaseChannel = "candidate"

	// CIOperatorInrepoConfigFileName is the name of the file that contains the build root images
	// pullspec.
	CIOperatorInrepoConfigFileName = ".ci-operator.yaml"
)

type CIOperatorInrepoConfig struct {
	BuildRootImage ImageStreamTagReference `json:"build_root_image"`
}

// BuildRootImageConfiguration holds the two ways of using a base image
// that the pipeline will caches on.
type BuildRootImageConfiguration struct {
	ImageStreamTagReference *ImageStreamTagReference          `json:"image_stream_tag,omitempty"`
	ProjectImageBuild       *ProjectDirectoryImageBuildInputs `json:"project_image,omitempty"`
	// If the BuildRoot images pullspec should be read from a file in the repository (BuildRootImageFileName).
	FromRepository bool `json:"from_repository,omitempty"`

	// UseBuildCache enables the import and use of the prior `bin` image
	// as a build cache, if the underlying build root has not changed since
	// the previous cache was published.
	UseBuildCache bool `json:"use_build_cache,omitempty"`
}

// ImageStreamTagReference identifies an ImageStreamTag
type ImageStreamTagReference struct {
	Namespace string `json:"namespace"`
	Name      string `json:"name"`
	Tag       string `json:"tag"`

	// As is an optional string to use as the intermediate name for this reference.
	As string `json:"as,omitempty"`
}

func (i *ImageStreamTagReference) ISTagName() string {
	return fmt.Sprintf("%s/%s:%s", i.Namespace, i.Name, i.Tag)
}

// ReleaseTagConfiguration describes how a release is
// assembled from release artifacts. A release image stream is a
// single stream with multiple tags (openshift/origin-v3.9:control-plane),
// each tag being a unique and well defined name for a component.
type ReleaseTagConfiguration struct {
	// Namespace identifies the namespace from which
	// all release artifacts not built in the current
	// job are tagged from.
	Namespace string `json:"namespace"`

	// Name is the image stream name to use that contains all
	// component tags.
	Name string `json:"name"`

	// IncludeBuiltImages determines if the release we assemble will include
	// images built during the test itself.
	IncludeBuiltImages bool `json:"include_built_images,omitempty"`
}

func (config ReleaseTagConfiguration) InputsName() string {
	return "[release-inputs]"
}

func (config ReleaseTagConfiguration) TargetName(name string) string {
	return fmt.Sprintf("[release:%s]", name)
}

// ReleaseConfiguration records a resolved release with its name.
// We always expect this step to be preempted with an env var
// that was set at startup. This will be cleaner when we refactor
// release dependencies.
type ReleaseConfiguration struct {
	Name              string `json:"name"`
	UnresolvedRelease `json:",inline"`
}

func (config ReleaseConfiguration) TargetName() string {
	return fmt.Sprintf("[release:%s]", config.Name)
}

// PromotionConfiguration describes where images created by this
// config should be published to. The release tag configuration
// defines the inputs, while this defines the outputs.
type PromotionConfiguration struct {
	// Targets configure a set of images to be pushed to
	// a registry.
	Targets []PromotionTarget `json:"to,omitempty"`

	// RegistryOverride is an override for the registry domain to
	// which we will mirror images. This is an advanced option and
	// should *not* be used in common test workflows. The CI chat
	// bot uses this option to facilitate image sharing.
	RegistryOverride string `json:"registry_override,omitempty"`

	// DisableBuildCache stops us from uploading the build cache.
	// This is useful (only) for CI chat bot invocations where
	// promotion does not imply output artifacts are being created
	// for posterity.
	DisableBuildCache bool `json:"disable_build_cache,omitempty"`
}

type PromotionTarget struct {
	// Namespace identifies the namespace to which the built
	// artifacts will be published to.
	Namespace string `json:"namespace"`

	// Name is an optional image stream name to use that
	// contains all component tags. If specified, tag is
	// ignored.
	Name string `json:"name,omitempty"`

	// Tag is the ImageStreamTag tagged in for each
	// build image's ImageStream.
	Tag string `json:"tag,omitempty"`

	// TagByCommit determines if an image should be tagged by the
	// git commit that was used to build it. If Tag is also set,
	// this will cause both a floating tag and commit-specific tags
	// to be promoted.
	TagByCommit bool `json:"tag_by_commit,omitempty"`

	// ExcludedImages are image names that will not be promoted.
	// Exclusions are made before additional_images are included.
	// Use exclusions when you want to build images for testing
	// but not promote them afterwards.
	ExcludedImages []string `json:"excluded_images,omitempty"`

	// AdditionalImages is a mapping of images to promote. The
	// images will be taken from the pipeline image stream. The
	// key is the name to promote as and the value is the source
	// name. If you specify a tag that does not exist as the source
	// the destination tag will not be created.
	AdditionalImages map[string]string `json:"additional_images,omitempty"`

	// Disabled will no-op succeed instead of running the actual
	// promotion step. This is useful when two branches need to
	// promote to the same output imagestream on a cut-over but
	// never concurrently, and you want to have promotion config
	// in the ci-operator configuration files all the time.
	Disabled bool `json:"disabled,omitempty"`
}

// StepConfiguration holds one step configuration.
// Only one of the fields in this can be non-null.
type StepConfiguration struct {
	InputImageTagStepConfiguration              *InputImageTagStepConfiguration              `json:"input_image_tag_step,omitempty"`
	PipelineImageCacheStepConfiguration         *PipelineImageCacheStepConfiguration         `json:"pipeline_image_cache_step,omitempty"`
	SourceStepConfiguration                     *SourceStepConfiguration                     `json:"source_step,omitempty"`
	BundleSourceStepConfiguration               *BundleSourceStepConfiguration               `json:"bundle_source_step,omitempty"`
	IndexGeneratorStepConfiguration             *IndexGeneratorStepConfiguration             `json:"index_generator_step,omitempty"`
	ProjectDirectoryImageBuildStepConfiguration *ProjectDirectoryImageBuildStepConfiguration `json:"project_directory_image_build_step,omitempty"`
	RPMImageInjectionStepConfiguration          *RPMImageInjectionStepConfiguration          `json:"rpm_image_injection_step,omitempty"`
	RPMServeStepConfiguration                   *RPMServeStepConfiguration                   `json:"rpm_serve_step,omitempty"`
	OutputImageTagStepConfiguration             *OutputImageTagStepConfiguration             `json:"output_image_tag_step,omitempty"`
	ReleaseImagesTagStepConfiguration           *ReleaseTagConfiguration                     `json:"release_images_tag_step,omitempty"`
	ResolvedReleaseImagesStepConfiguration      *ReleaseConfiguration                        `json:"resolved_release_images_step,omitempty"`
	TestStepConfiguration                       *TestStepConfiguration                       `json:"test_step,omitempty"`
	ProjectDirectoryImageBuildInputs            *ProjectDirectoryImageBuildInputs            `json:"project_directory_image_build_inputs,omitempty"`
}

// InputImageTagStepConfiguration describes a step that
// tags an externalImage image in to the build pipeline.
// if no explicit output tag is provided, the name
// of the image is used as the tag.
type InputImageTagStepConfiguration struct {
	InputImage `json:",inline"`
	Sources    []ImageStreamSource `json:"-"`
}

func (config InputImageTagStepConfiguration) TargetName() string {
	return fmt.Sprintf("[input:%s]", config.To)
}

func (config InputImageTagStepConfiguration) Matches(other InputImage) bool {
	return config.InputImage == other
}

func (config InputImageTagStepConfiguration) FormattedSources() string {
	var formattedSources []string
	tests := sets.Set[string]{}
	for _, source := range config.Sources {
		switch source.SourceType {
		case ImageStreamSourceTest:
			tests.Insert(source.Name)
		default:
			item := string(source.SourceType)
			if source.Name != "" {
				item += ": " + source.Name
			}
			formattedSources = append(formattedSources, item)
		}
	}

	if len(tests) > 0 {
		formattedSources = append(formattedSources, fmt.Sprintf("test steps: %s", strings.Join(sets.List(tests), ",")))

	}

	return strings.Join(formattedSources, "|")

}

func (config *InputImageTagStepConfiguration) AddSources(sources ...ImageStreamSource) {
	config.Sources = append(config.Sources, sources...)
}

type InputImage struct {
	BaseImage ImageStreamTagReference         `json:"base_image"`
	To        PipelineImageStreamTagReference `json:"to,omitempty"`

	// Ref is an optional string linking to the extra_ref in "org.repo" format that this belongs to
	Ref string `json:"ref,omitempty"`
}

type ImageStreamSourceType string

const (
	ImageStreamSourceRoot    ImageStreamSourceType = "root"
	ImageStreamSourceBase    ImageStreamSourceType = "base_image"
	ImageStreamSourceBaseRpm ImageStreamSourceType = "base_rpm_image"
	ImageStreamSourceTest    ImageStreamSourceType = "test step"
)

type ImageStreamSource struct {
	SourceType ImageStreamSourceType
	Name       string
}

// OutputImageTagStepConfiguration describes a step that
// tags a pipeline image out from the build pipeline.
type OutputImageTagStepConfiguration struct {
	From PipelineImageStreamTagReference `json:"from"`
	To   ImageStreamTagReference         `json:"to"`

	// Optional means the output step is not built, published, or
	// promoted unless explicitly targeted. Use for builds which
	// are invoked only when testing certain parts of the repo.
	Optional bool `json:"optional"`
}

func (config OutputImageTagStepConfiguration) TargetName() string {
	if len(config.To.As) == 0 {
		return fmt.Sprintf("[output:%s:%s]", config.To.Name, config.To.Tag)
	}
	return config.To.As
}

// PipelineImageCacheStepConfiguration describes a
// step that builds a container image to cache the
// output of commands.
type PipelineImageCacheStepConfiguration struct {
	From PipelineImageStreamTagReference `json:"from"`
	To   PipelineImageStreamTagReference `json:"to"`

	// Commands are the shell commands to run in
	// the repository root to create the cached
	// content.
	Commands string `json:"commands"`

	// Ref is an optional string linking to the extra_ref in "org.repo" format that this belongs to
	Ref string `json:"ref,omitempty"`
}

func (config PipelineImageCacheStepConfiguration) TargetName() string {
	return string(config.To)
}

// Cluster is the name of a cluster in CI build farm.
type Cluster string

const (
	ClusterAPPCI     Cluster = "app.ci"
	ClusterBuild01   Cluster = "build01"
	ClusterBuild02   Cluster = "build02"
	ClusterBuild03   Cluster = "build03"
	ClusterBuild09   Cluster = "build09"
	ClusterBuild10   Cluster = "build10"
	ClusterVSphere02 Cluster = "vsphere02"
	ClusterARM01     Cluster = "arm01"
	ClusterHive      Cluster = "hive"
)

// TestStepConfiguration describes a step that runs a
// command in one of the previously built images and then
// gathers artifacts from that step.
type TestStepConfiguration struct {
	// As is the name of the test.
	As string `json:"as"`
	// Commands are the shell commands to run in
	// the repository root to execute tests.
	Commands string `json:"commands,omitempty"`

	// Cluster specifies the name of the cluster where the test runs.
	Cluster Cluster `json:"cluster,omitempty"`

	// Secret is an optional secret object which
	// will be mounted inside the test container.
	// You cannot set the Secret and Secrets attributes
	// at the same time.
	Secret *Secret `json:"secret,omitempty"`

	// Secrets is an optional array of secret objects
	// which will be mounted inside the test container.
	// You cannot set the Secret and Secrets attributes
	// at the same time.
	Secrets []*Secret `json:"secrets,omitempty"`

	// Cron is how often the test is expected to run outside
	// of pull request workflows. Setting this field will
	// create a periodic job instead of a presubmit
	Cron *string `json:"cron,omitempty"`

	// Presubmit configures prowgen to generate a presubmit job in additional to the periodic job.
	// It can be used only when the test itself is a periodic job.
	Presubmit bool `json:"presubmit,omitempty"`

	// Interval is how frequently the test should be run based
	// on the last time the test ran. Setting this field will
	// create a periodic job instead of a presubmit
	Interval *string `json:"interval,omitempty"`

	// MinimumInterval to wait between two runs of the job. Consecutive
	// jobs are run at `minimum_interval` + `duration of previous job`
	// apart. Setting this field will create a periodic job instead of a
	// presubmit
	MinimumInterval *string `json:"minimum_interval,omitempty"`

	// ReleaseController configures prowgen to create a periodic that
	// does not get run by prow and instead is run by release-controller.
	// The job must be configured as a verification or periodic job in a
	// release-controller config file when this field is set to `true`.
	ReleaseController bool `json:"release_controller,omitempty"`

	// Postsubmit configures prowgen to generate the job as a postsubmit rather than a presubmit
	Postsubmit bool `json:"postsubmit,omitempty"`

	// ClusterClaim claims an OpenShift cluster and exposes environment variable ${KUBECONFIG} to the test container
	ClusterClaim *ClusterClaim `json:"cluster_claim,omitempty"`

	// AlwaysRun can be set to false to disable running the job on every PR
	AlwaysRun *bool `json:"always_run,omitempty"`

	// RunIfChanged is a regex that will result in the test only running if something that matches it was changed.
	RunIfChanged string `json:"run_if_changed,omitempty"`

	// PipelineRunIfChanged is a regex that will result in the test only running in second
	// stage of the pipeline run if something that matches it was changed.
	PipelineRunIfChanged string `json:"pipeline_run_if_changed,omitempty"`

	// Optional indicates that the job's status context, that is generated from the corresponding test, should not be required for merge.
	Optional bool `json:"optional,omitempty"`

	// Portable allows to port periodic tests to current and future release despite the demand to skip periodics
	Portable bool `json:"portable,omitempty"`

	// SkipIfOnlyChanged is a regex that will result in the test being skipped if all changed files match that regex.
	SkipIfOnlyChanged string `json:"skip_if_only_changed,omitempty"`

	// Timeout overrides maximum prowjob duration
	Timeout *prowv1.Duration `json:"timeout,omitempty"`

	// Only one of the following can be not-null.
	ContainerTestConfiguration                                *ContainerTestConfiguration                                `json:"container,omitempty"`
	MultiStageTestConfiguration                               *MultiStageTestConfiguration                               `json:"steps,omitempty"`
	MultiStageTestConfigurationLiteral                        *MultiStageTestConfigurationLiteral                        `json:"literal_steps,omitempty"`
	OpenshiftAnsibleClusterTestConfiguration                  *OpenshiftAnsibleClusterTestConfiguration                  `json:"openshift_ansible,omitempty"`
	OpenshiftAnsibleSrcClusterTestConfiguration               *OpenshiftAnsibleSrcClusterTestConfiguration               `json:"openshift_ansible_src,omitempty"`
	OpenshiftAnsibleCustomClusterTestConfiguration            *OpenshiftAnsibleCustomClusterTestConfiguration            `json:"openshift_ansible_custom,omitempty"`
	OpenshiftInstallerClusterTestConfiguration                *OpenshiftInstallerClusterTestConfiguration                `json:"openshift_installer,omitempty"`
	OpenshiftInstallerUPIClusterTestConfiguration             *OpenshiftInstallerUPIClusterTestConfiguration             `json:"openshift_installer_upi,omitempty"`
	OpenshiftInstallerUPISrcClusterTestConfiguration          *OpenshiftInstallerUPISrcClusterTestConfiguration          `json:"openshift_installer_upi_src,omitempty"`
	OpenshiftInstallerCustomTestImageClusterTestConfiguration *OpenshiftInstallerCustomTestImageClusterTestConfiguration `json:"openshift_installer_custom_test_image,omitempty"`
}

func (config TestStepConfiguration) TargetName() string {
	return config.As
}

func (config TestStepConfiguration) IsPeriodic() bool {
	return config.Interval != nil || config.MinimumInterval != nil || config.Cron != nil || config.ReleaseController
}

// Cloud is the name of a cloud provider, e.g., aws cluster topology, etc.
type Cloud string

const (
	CloudAWS     Cloud = "aws"
	CloudGCP     Cloud = "gcp"
	CloudAzure4  Cloud = "azure4"
	CloudVSphere Cloud = "vsphere"
)

// ClusterClaim claims an OpenShift cluster for the job.
type ClusterClaim struct {
	// As is the name to use when importing the cluster claim release payload.
	// If unset, claim release will be imported as `latest`.
	As string `json:"as,omitempty"`
	// Product is the name of the product being released.
	// Defaults to ocp.
	Product ReleaseProduct `json:"product,omitempty"`
	// Version is the version of the product
	Version string `json:"version"`
	// Architecture is the architecture for the product.
	// Defaults to amd64.
	Architecture ReleaseArchitecture `json:"architecture,omitempty"`
	// Cloud is the cloud where the product is installed, e.g., aws.
	Cloud Cloud `json:"cloud"`
	// Owner is the owner of cloud account used to install the product, e.g., dpp.
	Owner string `json:"owner"`
	// Labels is the labels to select the cluster pools
	Labels map[string]string `json:"labels,omitempty"`
	// Timeout is how long ci-operator will wait for the cluster to be ready.
	// Defaults to 1h.
	Timeout *prowv1.Duration `json:"timeout,omitempty"`
}

type ClaimRelease struct {
	ReleaseName  string
	OverrideName string
}

func (c *ClusterClaim) ClaimRelease(testName string) *ClaimRelease {
	var as string
	if c.As == "" {
		as = LatestReleaseName
	} else {
		as = c.As
	}
	return &ClaimRelease{
		ReleaseName:  fmt.Sprintf("%s-%s", as, testName),
		OverrideName: as,
	}
}

// RegistryReferenceConfig is the struct that step references are unmarshalled into.
type RegistryReferenceConfig struct {
	// Reference is the top level field of a reference config.
	Reference RegistryReference `json:"ref,omitempty"`
}

// RegistryReference contains the LiteralTestStep of a reference as well as the documentation for the step.
type RegistryReference struct {
	// LiteralTestStep defines the full test step that can be run by the ci-operator.
	LiteralTestStep `json:",inline"`
	// Documentation describes what the step being referenced does.
	Documentation string `json:"documentation,omitempty"`
}

// RegistryChainConfig is the struct that chain references are unmarshalled into.
type RegistryChainConfig struct {
	// Chain is the top level field of a chain config.
	Chain RegistryChain `json:"chain,omitempty"`
}

// RegistryChain contains the array of steps, name, and documentation for a step chain.
type RegistryChain struct {
	// As defines the name of the chain. This is how the chain will be referenced from a job's config.
	As string `json:"as,omitempty"`
	// Steps contains the list of steps that comprise the chain. Steps will be run in the order they are defined.
	Steps []TestStep `json:"steps"`
	// Documentation describes what the chain does.
	Documentation string `json:"documentation,omitempty"`
	// Environment lists parameters that should be set by the test.
	Environment []StepParameter `json:"env,omitempty"`
	// Leases lists resources that should be acquired for the test.
	Leases []StepLease `json:"leases,omitempty"`
}

// RegistryWorkflowConfig is the struct that workflow references are unmarshalled into.
type RegistryWorkflowConfig struct {
	// Workflow is the top level field of a workflow config.
	Workflow RegistryWorkflow `json:"workflow,omitempty"`
}

// RegistryWorkflow contains the MultiStageTestConfiguration, name, and documentation for a workflow.
type RegistryWorkflow struct {
	// As defines the name of the workflow. This is how the workflow will be referenced from a job's config.
	As string `json:"as,omitempty"`
	// Steps contains the MultiStageTestConfiguration that the workflow defines.
	Steps MultiStageTestConfiguration `json:"steps,omitempty"`
	// Documentation describes what the workflow does.
	Documentation string `json:"documentation,omitempty"`
}

// RegistryObserverConfig is the struct that observer configs are unmarshalled into
type RegistryObserverConfig struct {
	// Observer is the top level field of an observer config
	Observer RegistryObserver `json:"observer,omitempty"`
}

// RegistryObserver contains the configuration and documentation for an observer
type RegistryObserver struct {
	// Observer defines the observer pod
	Observer `json:",inline"`
	// Documentation describes what the observer being configured does.
	Documentation string `json:"documentation,omitempty"`
}

// RegistryMetadata maps the registry info for each step in the registry by filename
// +k8s:deepcopy-gen=false
type RegistryMetadata map[string]RegistryInfo

// RegistryInfo contains metadata about a registry component that is useful for the web UI of the step registry
// +k8s:deepcopy-gen=false
type RegistryInfo struct {
	// Path is the path of the directoryfor the registry component relative to the registry's base directory
	Path string `json:"path,omitempty"`
	// Owners is the OWNERS config for the registry component
	Owners repoowners.Config `json:"owners,omitempty"`
}

// Observer is the configuration for an observer Pod that will run in parallel
// with a multi-stage test job.
type Observer struct {
	// Name is the name of this observer
	Name string `json:"name"`
	// From is the container image that will be used for this observer.
	From string `json:"from,omitempty"`
	// FromImage is a literal ImageStreamTag reference to use for this observer.
	FromImage *ImageStreamTagReference `json:"from_image,omitempty"`
	// Commands is the command(s) that will be run inside the image.
	Commands string `json:"commands,omitempty"`
	// Resources defines the resource requirements for the step.
	Resources ResourceRequirements `json:"resources,omitempty"`
	// Timeout is how long the we will wait before aborting a job with SIGINT.
	Timeout *prowv1.Duration `json:"timeout,omitempty"`
	// GracePeriod is how long the we will wait after sending SIGINT to send
	// SIGKILL when aborting this observer.
	GracePeriod *prowv1.Duration `json:"grace_period,omitempty"`
	// Environment has the values of parameters for the observer.
	Environment []StepParameter `json:"env,omitempty"`
}

// Observers is a configuration for which observer pods should and should not
// be run during a job
type Observers struct {
	// Enable is a list of named observer that should be enabled
	Enable []string `json:"enable,omitempty"`
	// Disable is a list of named observers that should be disabled
	Disable []string `json:"disable,omitempty"`
}

// LiteralTestStep is the external representation of a test step allowing users
// to define new test steps. It gets converted to an internal LiteralTestStep
// struct that represents the full configuration that ci-operator can use.
type LiteralTestStep struct {
	// As is the name of the LiteralTestStep.
	As string `json:"as,omitempty"`
	// From is the container image that will be used for this step.
	From string `json:"from,omitempty"`
	// FromImage is a literal ImageStreamTag reference to use for this step.
	FromImage *ImageStreamTagReference `json:"from_image,omitempty"`
	// Commands is the command(s) that will be run inside the image.
	Commands string `json:"commands,omitempty"`
	// Resources defines the resource requirements for the step.
	Resources ResourceRequirements `json:"resources"`
	// Timeout is how long the we will wait before aborting a job with SIGINT.
	Timeout *prowv1.Duration `json:"timeout,omitempty"`
	// GracePeriod is how long the we will wait after sending SIGINT to send
	// SIGKILL when aborting a Step.
	GracePeriod *prowv1.Duration `json:"grace_period,omitempty"`
	// Credentials defines the credentials we'll mount into this step.
	Credentials []CredentialReference `json:"credentials,omitempty"`
	// Environment lists parameters that should be set by the test.
	Environment []StepParameter `json:"env,omitempty"`
	// Dependencies lists images which must be available before the test runs
	// and the environment variables which are used to expose their pull specs.
	Dependencies []StepDependency `json:"dependencies,omitempty"`
	// DnsConfig for step's Pod.
	DNSConfig *StepDNSConfig `json:"dnsConfig,omitempty"`
	// Leases lists resources that should be acquired for the test.
	Leases []StepLease `json:"leases,omitempty"`
	// OptionalOnSuccess defines if this step should be skipped as long
	// as all `pre` and `test` steps were successful and AllowSkipOnSuccess
	// flag is set to true in MultiStageTestConfiguration. This option is
	// applicable to `post` steps.
	OptionalOnSuccess *bool `json:"optional_on_success,omitempty"`
	// BestEffort defines if this step should cause the job to fail when the
	// step fails. This only applies when AllowBestEffortPostSteps flag is set
	// to true in MultiStageTestConfiguration. This option is applicable to
	// `post` steps.
	BestEffort *bool `json:"best_effort,omitempty"`
	// NoKubeconfig determines that no $KUBECONFIG will exist in $SHARED_DIR,
	// so no local copy of it will be created for the step and if the step
	// creates one, it will not be propagated.
	NoKubeconfig *bool `json:"no_kubeconfig,omitempty"`
	// Cli is the (optional) name of the release from which the `oc` binary
	// will be injected into this step.
	Cli string `json:"cli,omitempty"`
	// Observers are the observers that should be running
	Observers []string `json:"observers,omitempty"`
	// RunAsScript defines if this step should be executed as a script mounted
	// in the test container instead of being executed directly via bash
	RunAsScript *bool `json:"run_as_script,omitempty"`
}

// StepParameter is a variable set by the test, with an optional default.
type StepParameter struct {
	// Name of the environment variable.
	Name string `json:"name"`
	// Default if not set, optional, makes the parameter not required if set.
	Default *string `json:"default,omitempty"`
	// Documentation is a textual description of the parameter.
	Documentation string `json:"documentation,omitempty"`
}

// CredentialReference defines a secret to mount into a step and where to mount it.
type CredentialReference struct {
	// Namespace is where the source secret exists.
	Namespace string `json:"namespace"`
	// Names is which source secret to mount.
	Name string `json:"name"`
	// MountPath is where the secret should be mounted.
	MountPath string `json:"mount_path"`
}

// StepDependency defines a dependency on an image and the environment variable
// used to expose the image's pull spec to the step.
type StepDependency struct {
	// Name is the tag or stream:tag that this dependency references
	Name string `json:"name"`
	// Env is the environment variable that the image's pull spec is exposed with
	Env string `json:"env"`
	// PullSpec allows the ci-operator user to pass in an external pull-spec that should be used when resolving the dependency
	PullSpec string `json:"-"`
}

// StepDNSConfig defines a resource that needs to be acquired prior to execution.
// Used to expose to the step via the specificed search list
type StepDNSConfig struct {
	// Nameservers is a list of IP addresses that will be used as DNS servers for the Pod
	Nameservers []string `json:"nameservers,omitempty"`
	// Searches is a list of DNS search domains for host-name lookup
	Searches []string `json:"searches,omitempty"`
}

// StepLease defines a resource that needs to be acquired prior to execution.
// The resource name will be exposed to the step via the specificed environment
// variable.
type StepLease struct {
	// ResourceType is the type of resource that will be leased.
	ResourceType string `json:"resource_type"`
	// Env is the environment variable that will contain the resource name.
	Env string `json:"env"`
	// Count is the number of resources to acquire (optional, defaults to 1).
	Count uint `json:"count,omitempty"`
}

// FromImageTag returns the internal name for the image tag that will be used
// for this step, if one is configured.
func (s *LiteralTestStep) FromImageTag() (PipelineImageStreamTagReference, bool) {
	if s.FromImage == nil {
		return "", false
	}
	return PipelineImageStreamTagReference(fmt.Sprintf("%s-%s-%s", s.FromImage.Namespace, s.FromImage.Name, s.FromImage.Tag)), true
}

// TestStep is the struct that a user's configuration gets unmarshalled into.
// It can contain either a LiteralTestStep, Reference, or Chain. If more than one is filled in an
// the same time, config validation will fail.
type TestStep struct {
	// LiteralTestStep is a full test step definition.
	*LiteralTestStep `json:",inline,omitempty"`
	// Reference is the name of a step reference.
	Reference *string `json:"ref,omitempty"`
	// Chain is the name of a step chain reference.
	Chain *string `json:"chain,omitempty"`
}

// MultiStageTestConfiguration is a flexible configuration mode that allows tighter control over
// the multiple stages of end to end tests.
type MultiStageTestConfiguration struct {
	// ClusterProfile defines the profile/cloud provider for end-to-end test steps.
	ClusterProfile ClusterProfile `json:"cluster_profile,omitempty"`
	// Pre is the array of test steps run to set up the environment for the test.
	Pre []TestStep `json:"pre,omitempty"`
	// Test is the array of test steps that define the actual test.
	Test []TestStep `json:"test,omitempty"`
	// Post is the array of test steps run after the tests finish and teardown/deprovision resources.
	// Post steps always run, even if previous steps fail. However, they have an option to skip
	// execution if previous Pre and Test steps passed.
	Post []TestStep `json:"post,omitempty"`
	// Workflow is the name of the workflow to be used for this configuration. For fields defined in both
	// the config and the workflow, the fields from the config will override what is set in Workflow.
	Workflow *string `json:"workflow,omitempty"`
	// Environment has the values of parameters for the steps.
	Environment TestEnvironment `json:"env,omitempty"`
	// Dependencies holds override values for dependency parameters.
	Dependencies TestDependencies `json:"dependencies,omitempty"`
	// DnsConfig for step's Pod.
	DNSConfig *StepDNSConfig `json:"dnsConfig,omitempty"`
	// Leases lists resources that should be acquired for the test.
	Leases []StepLease `json:"leases,omitempty"`
	// AllowSkipOnSuccess defines if any steps can be skipped when
	// all previous `pre` and `test` steps were successful. The given step must explicitly
	// ask for being skipped by setting the OptionalOnSuccess flag to true.
	AllowSkipOnSuccess *bool `json:"allow_skip_on_success,omitempty"`
	// AllowBestEffortPostSteps defines if any `post` steps can be ignored when
	// they fail. The given step must explicitly ask for being ignored by setting
	// the OptionalOnSuccess flag to true.
	AllowBestEffortPostSteps *bool `json:"allow_best_effort_post_steps,omitempty"`
	// Observers are the observers that should be running
	Observers *Observers `json:"observers,omitempty"`
	// DependencyOverrides allows a step to override a dependency with a fully-qualified pullspec. This will probably only ever
	// be used with rehearsals. Otherwise, the overrides should be passed in as parameters to ci-operator.
	DependencyOverrides DependencyOverrides `json:"dependency_overrides,omitempty"`
}
type DependencyOverrides map[string]string

// MultiStageTestConfigurationLiteral is a form of the MultiStageTestConfiguration that does not include
// references. It is the type that MultiStageTestConfigurations are converted to when parsed by the
// ci-operator-configresolver.
type MultiStageTestConfigurationLiteral struct {
	// ClusterProfile defines the profile/cloud provider for end-to-end test steps.
	ClusterProfile ClusterProfile `json:"cluster_profile"`
	// Pre is the array of test steps run to set up the environment for the test.
	Pre []LiteralTestStep `json:"pre,omitempty"`
	// Test is the array of test steps that define the actual test.
	Test []LiteralTestStep `json:"test,omitempty"`
	// Post is the array of test steps run after the tests finish and teardown/deprovision resources.
	// Post steps always run, even if previous steps fail.
	Post []LiteralTestStep `json:"post,omitempty"`
	// Environment has the values of parameters for the steps.
	Environment TestEnvironment `json:"env,omitempty"`
	// Dependencies holds override values for dependency parameters.
	Dependencies TestDependencies `json:"dependencies,omitempty"`
	// DnsConfig for step's Pod.
	DNSConfig *StepDNSConfig `json:"dnsConfig,omitempty"`
	// Leases lists resources that should be acquired for the test.
	Leases []StepLease `json:"leases,omitempty"`
	// AllowSkipOnSuccess defines if any steps can be skipped when
	// all previous `pre` and `test` steps were successful. The given step must explicitly
	// ask for being skipped by setting the OptionalOnSuccess flag to true.
	AllowSkipOnSuccess *bool `json:"allow_skip_on_success,omitempty"`
	// AllowBestEffortPostSteps defines if any `post` steps can be ignored when
	// they fail. The given step must explicitly ask for being ignored by setting
	// the OptionalOnSuccess flag to true.
	AllowBestEffortPostSteps *bool `json:"allow_best_effort_post_steps,omitempty"`
	// Observers are the observers that need to be run
	Observers []Observer `json:"observers,omitempty"`
	// DependencyOverrides allows a step to override a dependency with a fully-qualified pullspec. This will probably only ever
	// be used with rehearsals. Otherwise, the overrides should be passed in as parameters to ci-operator.
	DependencyOverrides DependencyOverrides `json:"dependency_overrides,omitempty"`

	// Override job timeout
	Timeout *prowv1.Duration `json:"timeout,omitempty"`
}

// TestEnvironment has the values of parameters for multi-stage tests.
type TestEnvironment map[string]string

// TestDependencies has the values of dependency overrides for multi-stage tests.
type TestDependencies map[string]string

// Secret describes a secret to be mounted inside a test
// container.
type Secret struct {
	// Secret name, used inside test containers
	Name string `json:"name"`
	// Secret mount path. Defaults to /usr/test-secrets for first
	// secret. /usr/test-secrets-2 for second, and so on.
	MountPath string `json:"mount_path"`
}

// MemoryBackedVolume describes a tmpfs (memory backed volume)
// that will be mounted into a test container at /tmp/volume.
// Use with tests that need extremely fast disk, such as those
// that run an etcd server or other IO-intensive workload.
type MemoryBackedVolume struct {
	// Size is the requested size of the volume as a Kubernetes
	// quantity, i.e. "1Gi" or "500M"
	Size string `json:"size"`
}

// ContainerTestConfiguration describes a test that runs a
// command in one of the previously built images.
type ContainerTestConfiguration struct {
	// From is the image stream tag in the pipeline to run this
	// command in.
	From PipelineImageStreamTagReference `json:"from"`
	// MemoryBackedVolume mounts a volume of the specified size into
	// the container at /tmp/volume.
	MemoryBackedVolume *MemoryBackedVolume `json:"memory_backed_volume,omitempty"`
	// If the step should clone the source code prior to running the command.
	// Defaults to `true` for `base_images`, `false` otherwise.
	Clone *bool `json:"clone,omitempty"`
}

// ClusterProfile is the name of a set of input variables
// provided to the installer defining the target cloud,
// cluster topology, etc.
type ClusterProfile string

const (
	ClusterProfileAWS                   ClusterProfile = "aws"
	ClusterProfileAWSArm64              ClusterProfile = "aws-arm64"
	ClusterProfileAWSAtomic             ClusterProfile = "aws-atomic"
	ClusterProfileAWSCentos             ClusterProfile = "aws-centos"
	ClusterProfileAWSCentos40           ClusterProfile = "aws-centos-40"
	ClusterProfileAWSCSPIQE             ClusterProfile = "aws-cspi-qe"
	ClusterProfileAWSQE                 ClusterProfile = "aws-qe"
	ClusterProfileAWSC2SQE              ClusterProfile = "aws-c2s-qe"
	ClusterProfileAWSChinaQE            ClusterProfile = "aws-china-qe"
	ClusterProfileAWSGovCloudQE         ClusterProfile = "aws-usgov-qe"
	ClusterProfileAWSSC2SQE             ClusterProfile = "aws-sc2s-qe"
	ClusterProfileAWSSCPQE              ClusterProfile = "aws-scp-qe"
	ClusterProfileAWS1QE                ClusterProfile = "aws-1-qe"
	ClusterProfileAWSSdQE               ClusterProfile = "aws-sd-qe"
	ClusterProfileAWSPerfScale          ClusterProfile = "aws-perfscale"
	ClusterProfileAWSPerfQE             ClusterProfile = "aws-perf-qe"
	ClusterProfileAWSPerfScaleQE        ClusterProfile = "aws-perfscale-qe"
	ClusterProfileAWSPerfScaleLRCQE     ClusterProfile = "aws-perfscale-lrc-qe"
	ClusterProfileAWSOutpostQE          ClusterProfile = "aws-outpost-qe"
	ClusterProfileAWSChaos              ClusterProfile = "aws-chaos"
	ClusterProfileAWSGluster            ClusterProfile = "aws-gluster"
	ClusterProfileAWSManagedCSPIQE      ClusterProfile = "aws-managed-cspi-qe"
	ClusterProfileAWSOSDMSP             ClusterProfile = "aws-osd-msp"
	ClusterProfileAWSOutpost            ClusterProfile = "aws-outpost"
	ClusterProfileAWSINTEROPQE          ClusterProfile = "aws-interop-qe"
	ClusterProfileAWSLocalZones         ClusterProfile = "aws-local-zones"
	ClusterProfileAWSTerraformQE        ClusterProfile = "aws-terraform-qe"
	ClusterProfileAWSPipelinesPerf      ClusterProfile = "aws-pipelines-performance"
	ClusterProfileAWSRHTAPQE            ClusterProfile = "aws-rhtap-qe"
	ClusterProfileAWSRHTAPPerformance   ClusterProfile = "aws-rhtap-performance"
	ClusterProfileAWSRHDHPerf           ClusterProfile = "aws-rhdh-performance"
	ClusterProfileAWSTelco              ClusterProfile = "aws-telco"
	ClusterProfileAWSOpendatahub        ClusterProfile = "aws-opendatahub"
	ClusterProfileAWSDevfile            ClusterProfile = "aws-devfile"
	ClusterProfileAlibabaCloud          ClusterProfile = "alibabacloud"
	ClusterProfileAlibabaCloudQE        ClusterProfile = "alibabacloud-qe"
	ClusterProfileAlibabaCloudCNQE      ClusterProfile = "alibabacloud-cn-qe"
	ClusterProfileAzure                 ClusterProfile = "azure"
	ClusterProfileAzure2                ClusterProfile = "azure-2"
	ClusterProfileAzure4                ClusterProfile = "azure4"
	ClusterProfileAzureArc              ClusterProfile = "azure-arc"
	ClusterProfileAzureArm64            ClusterProfile = "azure-arm64"
	ClusterProfileAzureStack            ClusterProfile = "azurestack"
	ClusterProfileAzureStackQE          ClusterProfile = "azurestack-qe"
	ClusterProfileAzureMag              ClusterProfile = "azuremag"
	ClusterProfileAzureQE               ClusterProfile = "azure-qe"
	ClusterProfileAzureArm64QE          ClusterProfile = "azure-arm64-qe"
	ClusterProfileAzureMagQE            ClusterProfile = "azuremag-qe"
	ClusterProfileEquinixOcpMetal       ClusterProfile = "equinix-ocp-metal"
	ClusterProfileEquinixOcpMetalQE     ClusterProfile = "equinix-ocp-metal-qe"
	ClusterProfileFleetManagerQE        ClusterProfile = "fleet-manager-qe"
	ClusterProfileGCPQE                 ClusterProfile = "gcp-qe"
	ClusterProfileGCPArm64              ClusterProfile = "gcp-arm64"
	ClusterProfileGCP                   ClusterProfile = "gcp"
	ClusterProfileGCP3                  ClusterProfile = "gcp-3"
	ClusterProfileGCP40                 ClusterProfile = "gcp-40"
	ClusterProfileGCPHA                 ClusterProfile = "gcp-ha"
	ClusterProfileGCPCRIO               ClusterProfile = "gcp-crio"
	ClusterProfileGCPLogging            ClusterProfile = "gcp-logging"
	ClusterProfileGCPLoggingJournald    ClusterProfile = "gcp-logging-journald"
	ClusterProfileGCPLoggingJSONFile    ClusterProfile = "gcp-logging-json-file"
	ClusterProfileGCPLoggingCRIO        ClusterProfile = "gcp-logging-crio"
	ClusterProfileGCP2                  ClusterProfile = "gcp-openshift-gce-devel-ci-2"
	ClusterProfileGCPOpendatahub        ClusterProfile = "gcp-opendatahub"
	ClusterProfileGCPTelco              ClusterProfile = "gcp-telco"
	ClusterProfileIBMCloud              ClusterProfile = "ibmcloud"
	ClusterProfileIBMCloudCSPIQE        ClusterProfile = "ibmcloud-cspi-qe"
	ClusterProfileIBMCloudQE            ClusterProfile = "ibmcloud-qe"
	ClusterProfileIBMCloudQE2           ClusterProfile = "ibmcloud-qe-2"
	ClusterProfileIBMCloudMultiPpc64le  ClusterProfile = "ibmcloud-multi-ppc64le"
	ClusterProfileIBMCloudMultiS390x    ClusterProfile = "ibmcloud-multi-s390x"
	ClusterProfilePOWERVSMulti1         ClusterProfile = "powervs-multi-1"
	ClusterProfilePOWERVS1              ClusterProfile = "powervs-1"
	ClusterProfilePOWERVS2              ClusterProfile = "powervs-2"
	ClusterProfilePOWERVS3              ClusterProfile = "powervs-3"
	ClusterProfilePOWERVS4              ClusterProfile = "powervs-4"
	ClusterProfileLibvirtPpc64le        ClusterProfile = "libvirt-ppc64le"
	ClusterProfileLibvirtS390x          ClusterProfile = "libvirt-s390x"
	ClusterProfileLibvirtS390xAmd64     ClusterProfile = "libvirt-s390x-amd64"
	ClusterProfileNutanix               ClusterProfile = "nutanix"
	ClusterProfileNutanixQE             ClusterProfile = "nutanix-qe"
	ClusterProfileNutanixQEDis          ClusterProfile = "nutanix-qe-dis"
	ClusterProfileNutanixQEZone         ClusterProfile = "nutanix-qe-zone"
	ClusterProfileOpenStack             ClusterProfile = "openstack"
	ClusterProfileOpenStackHwoffload    ClusterProfile = "openstack-hwoffload"
	ClusterProfileOpenStackIBMOSP       ClusterProfile = "openstack-ibm-osp"
	ClusterProfileOpenStackNFV          ClusterProfile = "openstack-nfv"
	ClusterProfileOpenStackMechaCentral ClusterProfile = "openstack-vh-mecha-central"
	ClusterProfileOpenStackMechaAz0     ClusterProfile = "openstack-vh-mecha-az0"
	ClusterProfileOpenStackOsuosl       ClusterProfile = "openstack-osuosl"
	ClusterProfileOpenStackVexxhost     ClusterProfile = "openstack-vexxhost"
	ClusterProfileOpenStackPpc64le      ClusterProfile = "openstack-ppc64le"
	ClusterProfileOpenStackOpVexxhost   ClusterProfile = "openstack-operators-vexxhost"
	ClusterProfileOpenStackNercDev      ClusterProfile = "openstack-nerc-dev"
	ClusterProfileOvirt                 ClusterProfile = "ovirt"
	ClusterProfilePacket                ClusterProfile = "packet"
	ClusterProfilePacketAssisted        ClusterProfile = "packet-assisted"
	ClusterProfilePacketSNO             ClusterProfile = "packet-sno"
	ClusterProfileVSphere2              ClusterProfile = "vsphere-2"
	ClusterProfileVSphere8Vpn           ClusterProfile = "vsphere-8-vpn"
	ClusterProfileVSphereDis2           ClusterProfile = "vsphere-dis-2"
	ClusterProfileVSphereMultizone2     ClusterProfile = "vsphere-multizone-2"
	ClusterProfileVSphereConnected2     ClusterProfile = "vsphere-connected-2"
	ClusterProfileKubevirt              ClusterProfile = "kubevirt"
	ClusterProfileAWSCPaaS              ClusterProfile = "aws-cpaas"
	ClusterProfileOSDEphemeral          ClusterProfile = "osd-ephemeral"
	ClusterProfileAWS2                  ClusterProfile = "aws-2"
	ClusterProfileHyperShift            ClusterProfile = "hypershift"
	ClusterProfileAWS3                  ClusterProfile = "aws-3"
	ClusterProfileGCPVirtualization     ClusterProfile = "gcp-virtualization"
	ClusterProfileAWSVirtualization     ClusterProfile = "aws-virtualization"
	ClusterProfileAzureVirtualization   ClusterProfile = "azure-virtualization"
	ClusterProfileOCIAssisted           ClusterProfile = "oci-assisted"
	ClusterProfileHypershiftPowerVS     ClusterProfile = "hypershift-powervs"
	ClusterProfileHypershiftPowerVSCB   ClusterProfile = "hypershift-powervs-cb"
	ClusterProfileOSSM                  ClusterProfile = "ossm-aws"
	ClusterProfileMedik8sAWS            ClusterProfile = "medik8s-aws"
	ClusterProfileGitOpsAWS             ClusterProfile = "gitops-aws"
	ClusterProfileCheAWS                ClusterProfile = "che-aws"
	ClusterProfileOSLGCP                ClusterProfile = "osl-gcp"
	ClusterProfileDevSandboxCIAWS       ClusterProfile = "devsandboxci-aws"
	ClusterProfileQuayAWS               ClusterProfile = "quay-aws"
	ClusterProfileAWSEdgeInfra          ClusterProfile = "aws-edge-infra"
<<<<<<< HEAD
=======
	ClusterProfileRosaAws               ClusterProfile = "rosa-aws"
	ClusterProfileRHOpenShiftEcosystem  ClusterProfile = "rh-openshift-ecosystem"
	ClusterProfileODFAWS                ClusterProfile = "odf-aws"
>>>>>>> 74a4a04d
)

// ClusterProfiles are all valid cluster profiles
func ClusterProfiles() []ClusterProfile {
	return []ClusterProfile{
		ClusterProfileAWS,
		ClusterProfileAWS2,
		ClusterProfileAWS3,
		ClusterProfileAWSArm64,
		ClusterProfileAWSAtomic,
		ClusterProfileAWSC2SQE,
		ClusterProfileAWSCPaaS,
		ClusterProfileAWSCentos,
		ClusterProfileAWSCentos40,
		ClusterProfileAWSCSPIQE,
		ClusterProfileAWSPerfScale,
		ClusterProfileAWSPerfQE,
		ClusterProfileAWSPerfScaleQE,
		ClusterProfileAWSPerfScaleLRCQE,
		ClusterProfileAWSChaos,
		ClusterProfileAWSChinaQE,
		ClusterProfileAWSGluster,
		ClusterProfileAWSManagedCSPIQE,
		ClusterProfileAWSGovCloudQE,
		ClusterProfileAWSOSDMSP,
		ClusterProfileAWSQE,
		ClusterProfileAWS1QE,
		ClusterProfileAWSSdQE,
		ClusterProfileAWSSC2SQE,
		ClusterProfileAWSSCPQE,
		ClusterProfileAWSOutpost,
		ClusterProfileAWSOutpostQE,
		ClusterProfileAWSINTEROPQE,
		ClusterProfileAWSLocalZones,
		ClusterProfileAWSTerraformQE,
		ClusterProfileAWSPipelinesPerf,
		ClusterProfileAWSRHTAPQE,
		ClusterProfileAWSRHTAPPerformance,
		ClusterProfileAWSRHDHPerf,
		ClusterProfileAWSTelco,
		ClusterProfileAWSOpendatahub,
		ClusterProfileAWSDevfile,
		ClusterProfileAlibabaCloud,
		ClusterProfileAlibabaCloudQE,
		ClusterProfileAlibabaCloudCNQE,
		ClusterProfileAzure2,
		ClusterProfileAzure4,
		ClusterProfileAzureArc,
		ClusterProfileAzureArm64,
		ClusterProfileAzureArm64QE,
		ClusterProfileAzureMag,
		ClusterProfileAzureMagQE,
		ClusterProfileAzureQE,
		ClusterProfileAzureStack,
		ClusterProfileAzureStackQE,
		ClusterProfileEquinixOcpMetal,
		ClusterProfileEquinixOcpMetalQE,
		ClusterProfileFleetManagerQE,
		ClusterProfileGCP,
		ClusterProfileGCP2,
		ClusterProfileGCP3,
		ClusterProfileGCP40,
		ClusterProfileGCPCRIO,
		ClusterProfileGCPHA,
		ClusterProfileGCPLogging,
		ClusterProfileGCPLoggingCRIO,
		ClusterProfileGCPLoggingJSONFile,
		ClusterProfileGCPLoggingJournald,
		ClusterProfileGCPQE,
		ClusterProfileGCPArm64,
		ClusterProfileGCPVirtualization,
		ClusterProfileGCPOpendatahub,
		ClusterProfileGCPTelco,
		ClusterProfileAWSVirtualization,
		ClusterProfileAzureVirtualization,
		ClusterProfileHyperShift,
		ClusterProfileIBMCloud,
		ClusterProfileIBMCloudCSPIQE,
		ClusterProfileIBMCloudQE,
		ClusterProfileIBMCloudQE2,
		ClusterProfileIBMCloudMultiPpc64le,
		ClusterProfilePOWERVSMulti1,
		ClusterProfileIBMCloudMultiS390x,
		ClusterProfilePOWERVS1,
		ClusterProfilePOWERVS2,
		ClusterProfilePOWERVS3,
		ClusterProfilePOWERVS4,
		ClusterProfileKubevirt,
		ClusterProfileLibvirtPpc64le,
		ClusterProfileLibvirtS390x,
		ClusterProfileLibvirtS390xAmd64,
		ClusterProfileNutanix,
		ClusterProfileNutanixQE,
		ClusterProfileNutanixQEDis,
		ClusterProfileNutanixQEZone,
		ClusterProfileOSDEphemeral,
		ClusterProfileOpenStack,
		ClusterProfileOpenStackHwoffload,
		ClusterProfileOpenStackIBMOSP,
		ClusterProfileOpenStackMechaAz0,
		ClusterProfileOpenStackMechaCentral,
		ClusterProfileOpenStackNFV,
		ClusterProfileOpenStackOsuosl,
		ClusterProfileOpenStackPpc64le,
		ClusterProfileOpenStackVexxhost,
		ClusterProfileOpenStackOpVexxhost,
		ClusterProfileOpenStackNercDev,
		ClusterProfileOvirt,
		ClusterProfilePacket,
		ClusterProfilePacketAssisted,
		ClusterProfilePacketSNO,

		ClusterProfileVSphere2,
		ClusterProfileVSphere8Vpn,
		ClusterProfileVSphereDis2,
		ClusterProfileVSphereMultizone2,
		ClusterProfileVSphereConnected2,

		ClusterProfileOCIAssisted,
		ClusterProfileHypershiftPowerVS,
		ClusterProfileHypershiftPowerVSCB,
		ClusterProfileOSSM,
		ClusterProfileMedik8sAWS,
		ClusterProfileGitOpsAWS,
		ClusterProfileCheAWS,
		ClusterProfileOSLGCP,
		ClusterProfileDevSandboxCIAWS,
		ClusterProfileQuayAWS,
		ClusterProfileAWSEdgeInfra,
		ClusterProfileRHOpenShiftEcosystem,
		ClusterProfileODFAWS,
	}
}

func (p ClusterProfile) Name() string {
	return string(p)
}

// ClusterType maps profiles to the type string used by tests.
func (p ClusterProfile) ClusterType() string {
	switch p {
	case
		ClusterProfileAWS,
		ClusterProfileAWSAtomic,
		ClusterProfileAWSCentos,
		ClusterProfileAWSCentos40,
		ClusterProfileAWSCSPIQE,
		ClusterProfileAWSGluster,
		ClusterProfileAWSManagedCSPIQE,
		ClusterProfileAWSCPaaS,
		ClusterProfileAWS2,
		ClusterProfileAWS3,
		ClusterProfileAWSOutpost,
		ClusterProfileAWSQE,
		ClusterProfileAWSINTEROPQE,
		ClusterProfileAWS1QE,
		ClusterProfileAWSSdQE,
		ClusterProfileAWSVirtualization,
		ClusterProfileFleetManagerQE,
		ClusterProfileAWSLocalZones,
		ClusterProfileAWSPerfScale,
		ClusterProfileAWSPerfQE,
		ClusterProfileAWSPerfScaleQE,
		ClusterProfileAWSPerfScaleLRCQE,
		ClusterProfileAWSOutpostQE,
		ClusterProfileAWSChaos,
		ClusterProfileAWSTerraformQE,
		ClusterProfileAWSPipelinesPerf,
		ClusterProfileAWSRHTAPQE,
		ClusterProfileAWSRHTAPPerformance,
		ClusterProfileAWSRHDHPerf,
		ClusterProfileOSSM,
		ClusterProfileAWSOpendatahub,
		ClusterProfileAWSDevfile,
		ClusterProfileAWSTelco,
		ClusterProfileMedik8sAWS,
		ClusterProfileGitOpsAWS,
		ClusterProfileCheAWS,
		ClusterProfileDevSandboxCIAWS,
		ClusterProfileQuayAWS,
<<<<<<< HEAD
		ClusterProfileAWSEdgeInfra:
=======
		ClusterProfileRosaAws,
		ClusterProfileAWSEdgeInfra,
		ClusterProfileODFAWS:
>>>>>>> 74a4a04d
		return string(CloudAWS)
	case
		ClusterProfileAlibabaCloud,
		ClusterProfileAlibabaCloudQE,
		ClusterProfileAlibabaCloudCNQE:
		return "alibabacloud"
	case ClusterProfileAWSArm64:
		return "aws-arm64"
	case ClusterProfileAWSC2SQE:
		return "aws-c2s"
	case ClusterProfileAWSChinaQE:
		return "aws-china"
	case ClusterProfileAWSGovCloudQE:
		return "aws-usgov"
	case ClusterProfileAWSSC2SQE:
		return "aws-sc2s"
	case ClusterProfileAWSSCPQE:
		return "aws-scp"
	case ClusterProfileAWSOSDMSP:
		return "aws-osd-msp"
	case
		ClusterProfileAzure2,
		ClusterProfileAzure4,
		ClusterProfileAzureArc,
		ClusterProfileAzureQE,
		ClusterProfileAzureVirtualization:
		return "azure4"
	case
		ClusterProfileAzureArm64,
		ClusterProfileAzureArm64QE:
		return "azure-arm64"
	case
		ClusterProfileAzureStack,
		ClusterProfileAzureStackQE:
		return "azurestack"
	case
		ClusterProfileAzureMag,
		ClusterProfileAzureMagQE:
		return "azuremag"
	case
		ClusterProfileEquinixOcpMetal,
		ClusterProfileEquinixOcpMetalQE:
		return "equinix-ocp-metal"
	case
		ClusterProfileGCPQE,
		ClusterProfileGCPArm64,
		ClusterProfileGCP,
		ClusterProfileGCP3,
		ClusterProfileGCP40,
		ClusterProfileGCPHA,
		ClusterProfileGCPCRIO,
		ClusterProfileGCPLogging,
		ClusterProfileGCPLoggingJournald,
		ClusterProfileGCPLoggingJSONFile,
		ClusterProfileGCPLoggingCRIO,
		ClusterProfileGCP2,
		ClusterProfileGCPVirtualization,
		ClusterProfileGCPOpendatahub,
		ClusterProfileGCPTelco,
		ClusterProfileOSLGCP:
		return string(CloudGCP)
	case
		ClusterProfileIBMCloud,
		ClusterProfileIBMCloudCSPIQE,
		ClusterProfileIBMCloudQE,
		ClusterProfileIBMCloudQE2:
		return "ibmcloud"
	case ClusterProfileIBMCloudMultiPpc64le:
		return "ibmcloud-multi-ppc64le"
	case ClusterProfileIBMCloudMultiS390x:
		return "ibmcloud-multi-s390x"
	case ClusterProfilePOWERVSMulti1:
		return "powervs-multi-1"
	case ClusterProfilePOWERVS1:
		return "powervs-1"
	case ClusterProfilePOWERVS2:
		return "powervs-2"
	case ClusterProfilePOWERVS3:
		return "powervs-3"
	case ClusterProfilePOWERVS4:
		return "powervs-4"
	case ClusterProfileLibvirtPpc64le:
		return "libvirt-ppc64le"
	case ClusterProfileLibvirtS390x:
		return "libvirt-s390x"
	case ClusterProfileLibvirtS390xAmd64:
		return "libvirt-s390x-amd64"
	case
		ClusterProfileNutanix,
		ClusterProfileNutanixQE,
		ClusterProfileNutanixQEDis,
		ClusterProfileNutanixQEZone:
		return "nutanix"
	case ClusterProfileOpenStack:
		return "openstack"
	case ClusterProfileOpenStackHwoffload:
		return "openstack-hwoffload"
	case ClusterProfileOpenStackIBMOSP:
		return "openstack-ibm-osp"
	case ClusterProfileOpenStackNFV:
		return "openstack-nfv"
	case ClusterProfileOpenStackMechaCentral:
		return "openstack-vh-mecha-central"
	case ClusterProfileOpenStackMechaAz0:
		return "openstack-vh-mecha-az0"
	case ClusterProfileOpenStackOsuosl:
		return "openstack-osuosl"
	case ClusterProfileOpenStackVexxhost:
		return "openstack-vexxhost"
	case ClusterProfileOpenStackPpc64le:
		return "openstack-ppc64le"
	case ClusterProfileOpenStackOpVexxhost:
		return "openstack-operators-vexxhost"
	case ClusterProfileOpenStackNercDev:
		return "openstack-nerc-dev"
	case
		ClusterProfileVSphere2,
		ClusterProfileVSphereMultizone2,
		ClusterProfileVSphereDis2,
		ClusterProfileVSphere8Vpn,
		ClusterProfileVSphereConnected2:

		return "vsphere"
	case ClusterProfileOvirt:
		return "ovirt"
	case
		ClusterProfilePacket:
		return "packet"
	case
		ClusterProfilePacketAssisted,
		ClusterProfilePacketSNO:
		return "packet-edge"
	case ClusterProfileKubevirt:
		return "kubevirt"
	case ClusterProfileOSDEphemeral:
		return "osd-ephemeral"
	case ClusterProfileHyperShift:
		return "hypershift"
	case ClusterProfileOCIAssisted:
		return "oci-edge"
	case ClusterProfileHypershiftPowerVS:
		return "hypershift-powervs"
	case ClusterProfileHypershiftPowerVSCB:
		return "hypershift-powervs-cb"
	case ClusterProfileRHOpenShiftEcosystem:
		return "rh-openshift-ecosystem"
	default:
		return ""
	}
}

// LeaseType maps profiles to the type string used in leases.
func (p ClusterProfile) LeaseType() string {
	switch p {
	case
		ClusterProfileAWS,
		ClusterProfileAWSAtomic,
		ClusterProfileAWSCentos,
		ClusterProfileAWSCentos40,
		ClusterProfileAWSGluster:
		return "aws-quota-slice"
	case ClusterProfileAWSArm64:
		return "aws-arm64-quota-slice"
	case ClusterProfileAWSQE:
		return "aws-qe-quota-slice"
	case ClusterProfileAWS1QE:
		return "aws-1-qe-quota-slice"
	case ClusterProfileAWSSdQE:
		return "aws-sd-qe-quota-slice"
	case ClusterProfileAWSOutpost:
		return "aws-outpost-quota-slice"
	case ClusterProfileAWSOutpostQE:
		return "aws-outpost-qe-quota-slice"
	case ClusterProfileAWSC2SQE:
		return "aws-c2s-qe-quota-slice"
	case ClusterProfileAWSChinaQE:
		return "aws-china-qe-quota-slice"
	case ClusterProfileAWSCSPIQE:
		return "aws-cspi-qe-quota-slice"
	case ClusterProfileAWSPerfQE:
		return "aws-perf-qe-quota-slice"
	case ClusterProfileAWSChaos:
		return "aws-chaos-quota-slice"
	case ClusterProfileAWSPerfScale:
		return "aws-perfscale-quota-slice"
	case ClusterProfileAWSPerfScaleQE:
		return "aws-perfscale-qe-quota-slice"
	case ClusterProfileAWSPerfScaleLRCQE:
		return "aws-perfscale-lrc-qe-quota-slice"
	case ClusterProfileAWSManagedCSPIQE:
		return "aws-managed-cspi-qe-quota-slice"
	case ClusterProfileAWSGovCloudQE:
		return "aws-usgov-qe-quota-slice"
	case ClusterProfileAWSSC2SQE:
		return "aws-sc2s-qe-quota-slice"
	case ClusterProfileAWSSCPQE:
		return "aws-scp-qe-quota-slice"
	case ClusterProfileAWSINTEROPQE:
		return "aws-interop-qe-quota-slice"
	case ClusterProfileAWSVirtualization:
		return "aws-virtualization-quota-slice"
	case ClusterProfileAWSLocalZones:
		return "aws-local-zones-quota-slice"
	case ClusterProfileAWSTerraformQE:
		return "aws-terraform-qe-quota-slice"
	case ClusterProfileAWSPipelinesPerf:
		return "aws-pipelines-performance-quota-slice"
	case ClusterProfileAWSRHTAPQE:
		return "aws-rhtap-qe-quota-slice"
	case ClusterProfileAWSRHTAPPerformance:
		return "aws-rhtap-performance-quota-slice"
	case ClusterProfileAWSRHDHPerf:
		return "aws-rhdh-performance-quota-slice"
	case ClusterProfileAWSTelco:
		return "aws-telco-quota-slice"
	case ClusterProfileAWSOpendatahub:
		return "aws-opendatahub-quota-slice"
	case ClusterProfileAWSDevfile:
		return "aws-devfile-quota-slice"
	case ClusterProfileAlibabaCloud:
		return "alibabacloud-quota-slice"
	case ClusterProfileAlibabaCloudQE:
		return "alibabacloud-qe-quota-slice"
	case ClusterProfileAlibabaCloudCNQE:
		return "alibabacloud-cn-qe-quota-slice"
	case ClusterProfileAzure2:
		return "azure-2-quota-slice"
	case ClusterProfileAzure4:
		return "azure4-quota-slice"
	case ClusterProfileAzureArm64:
		return "azure-arm64-quota-slice"
	case ClusterProfileAzureArc:
		return "azure-arc-quota-slice"
	case ClusterProfileAzureStack:
		return "azurestack-quota-slice"
	case ClusterProfileAzureStackQE:
		return "azurestack-qe-quota-slice"
	case ClusterProfileAWSOSDMSP:
		return "aws-osd-msp-quota-slice"
	case ClusterProfileAzureMag:
		return "azuremag-quota-slice"
	case ClusterProfileAzureQE:
		return "azure-qe-quota-slice"
	case ClusterProfileAzureMagQE:
		return "azuremag-qe-quota-slice"
	case ClusterProfileAzureArm64QE:
		return "azure-arm64-qe-quota-slice"
	case ClusterProfileAzureVirtualization:
		return "azure-virtualization-quota-slice"
	case ClusterProfileEquinixOcpMetal:
		return "equinix-ocp-metal-quota-slice"
	case ClusterProfileEquinixOcpMetalQE:
		return "equinix-ocp-metal-qe-quota-slice"
	case ClusterProfileFleetManagerQE:
		return "fleet-manager-qe-quota-slice"
	case ClusterProfileGCPQE:
		return "gcp-qe-quota-slice"
	case ClusterProfileGCPArm64:
		return "gcp-arm64-quota-slice"
	case
		ClusterProfileGCP,
		ClusterProfileGCP40,
		ClusterProfileGCPHA,
		ClusterProfileGCPCRIO,
		ClusterProfileGCPLogging,
		ClusterProfileGCPLoggingJournald,
		ClusterProfileGCPLoggingJSONFile,
		ClusterProfileGCPLoggingCRIO:
		return "gcp-quota-slice"
	case ClusterProfileGCP2:
		return "gcp-openshift-gce-devel-ci-2-quota-slice"
	case ClusterProfileGCP3:
		return "gcp-3-quota-slice"
	case ClusterProfileGCPVirtualization:
		return "gcp-virtualization-quota-slice"
	case ClusterProfileGCPOpendatahub:
		return "gcp-opendatahub-quota-slice"
	case ClusterProfileGCPTelco:
		return "gcp-telco-quota-slice"
	case ClusterProfileIBMCloud:
		return "ibmcloud-quota-slice"
	case ClusterProfileIBMCloudCSPIQE:
		return "ibmcloud-cspi-qe-quota-slice"
	case ClusterProfileIBMCloudQE:
		return "ibmcloud-qe-quota-slice"
	case ClusterProfileIBMCloudQE2:
		return "ibmcloud-qe-2-quota-slice"
	case ClusterProfileIBMCloudMultiPpc64le:
		return "ibmcloud-multi-ppc64le-quota-slice"
	case ClusterProfileIBMCloudMultiS390x:
		return "ibmcloud-multi-s390x-quota-slice"
	case ClusterProfilePOWERVSMulti1:
		return "powervs-multi-1-quota-slice"
	case ClusterProfilePOWERVS1:
		return "powervs-1-quota-slice"
	case ClusterProfilePOWERVS2:
		return "powervs-2-quota-slice"
	case ClusterProfilePOWERVS3:
		return "powervs-3-quota-slice"
	case ClusterProfilePOWERVS4:
		return "powervs-4-quota-slice"
	case ClusterProfileLibvirtPpc64le:
		return "libvirt-ppc64le-quota-slice"
	case ClusterProfileLibvirtS390x:
		return "libvirt-s390x-quota-slice"
	case ClusterProfileLibvirtS390xAmd64:
		return "libvirt-s390x-amd64-quota-slice"
	case ClusterProfileNutanix:
		return "nutanix-quota-slice"
	case ClusterProfileNutanixQE:
		return "nutanix-qe-quota-slice"
	case ClusterProfileNutanixQEDis:
		return "nutanix-qe-dis-quota-slice"
	case ClusterProfileNutanixQEZone:
		return "nutanix-qe-zone-quota-slice"
	case ClusterProfileOpenStack:
		return "openstack-quota-slice"
	case ClusterProfileOpenStackHwoffload:
		return "openstack-hwoffload-quota-slice"
	case ClusterProfileOpenStackIBMOSP:
		return "openstack-ibm-osp-quota-slice"
	case ClusterProfileOpenStackNFV:
		return "openstack-nfv-quota-slice"
	case ClusterProfileOpenStackMechaCentral:
		return "openstack-vh-mecha-central-quota-slice"
	case ClusterProfileOpenStackMechaAz0:
		return "openstack-vh-mecha-az0-quota-slice"
	case ClusterProfileOpenStackNercDev:
		return "openstack-nerc-dev"
	case ClusterProfileOpenStackOsuosl:
		return "openstack-osuosl-quota-slice"
	case ClusterProfileOpenStackVexxhost:
		return "openstack-vexxhost-quota-slice"
	case ClusterProfileOpenStackPpc64le:
		return "openstack-ppc64le-quota-slice"
	case ClusterProfileOpenStackOpVexxhost:
		return "openstack-operators-vexxhost-quota-slice"
	case ClusterProfileOvirt:
		return "ovirt-quota-slice"
	case ClusterProfilePacket:
		return "packet-quota-slice"
	case
		ClusterProfilePacketAssisted,
		ClusterProfilePacketSNO:
		return "packet-edge-quota-slice"
	case ClusterProfileVSphere8Vpn:
		return "vsphere-8-vpn-quota-slice"
	case ClusterProfileVSphere2:
		return "vsphere-2-quota-slice"
	case ClusterProfileVSphereDis2:
		return "vsphere-dis-2-quota-slice"
	case ClusterProfileVSphereMultizone2:
		return "vsphere-multizone-2-quota-slice"
	case ClusterProfileVSphereConnected2:
		return "vsphere-connected-2-quota-slice"
	case ClusterProfileKubevirt:
		return "kubevirt-quota-slice"
	case ClusterProfileAWSCPaaS:
		return "aws-cpaas-quota-slice"
	case ClusterProfileOSDEphemeral:
		return "osd-ephemeral-quota-slice"
	case ClusterProfileAWS2:
		return "aws-2-quota-slice"
	case ClusterProfileAWS3:
		return "aws-3-quota-slice"
	case ClusterProfileHyperShift:
		return "hypershift-quota-slice"
	case ClusterProfileOCIAssisted:
		return "oci-edge-quota-slice"
	case ClusterProfileHypershiftPowerVS:
		return "hypershift-powervs-quota-slice"
	case ClusterProfileHypershiftPowerVSCB:
		return "hypershift-powervs-cb-quota-slice"
	case ClusterProfileOSSM:
		return "ossm-aws-quota-slice"
	case ClusterProfileMedik8sAWS:
		return "medik8s-aws-quota-slice"
	case ClusterProfileGitOpsAWS:
		return "gitops-aws-quota-slice"
	case ClusterProfileCheAWS:
		return "che-aws-quota-slice"
	case ClusterProfileOSLGCP:
		return "osl-gcp-quota-slice"
	case ClusterProfileDevSandboxCIAWS:
		return "devsandboxci-aws-quota-slice"
	case ClusterProfileQuayAWS:
		return "quay-aws-quota-slice"
	case ClusterProfileAWSEdgeInfra:
		return "aws-edge-infra-quota-slice"
<<<<<<< HEAD
=======
	case ClusterProfileRosaAws:
		return "rosa-aws-quota-slice"
	case ClusterProfileRHOpenShiftEcosystem:
		return "rh-openshift-ecosystem-quota-slice"
	case ClusterProfileODFAWS:
		return "odf-aws-quota-slice"
>>>>>>> 74a4a04d
	default:
		return ""
	}
}

// ConfigMap maps profiles to the ConfigMap they require (if applicable).
func (p ClusterProfile) ConfigMap() string {
	switch p {
	case
		ClusterProfileAWSAtomic,
		ClusterProfileAWSCentos,
		ClusterProfileAWSCentos40,
		ClusterProfileAWSGluster,
		ClusterProfileAWSOutpost,
		ClusterProfileAzure,
		ClusterProfileGCP,
		ClusterProfileGCP2,
		ClusterProfileGCP3,
		ClusterProfileGCP40,
		ClusterProfileGCPCRIO,
		ClusterProfileGCPHA,
		ClusterProfileGCPLogging,
		ClusterProfileGCPLoggingCRIO,
		ClusterProfileGCPLoggingJSONFile,
		ClusterProfileGCPLoggingJournald,
		ClusterProfileOvirt:
		return fmt.Sprintf("cluster-profile-%s", p)
	default:
		return ""
	}
}

// Secret maps profiles to the Secret they require.
func (p ClusterProfile) Secret() string {
	var name string
	switch p {
	// These profiles share credentials with the base cloud provider profile.
	case
		ClusterProfileAWSAtomic,
		ClusterProfileAWSCentos,
		ClusterProfileAWSCentos40,
		ClusterProfileAWSGluster,
		ClusterProfileAWSOutpost,
		ClusterProfileGCP40,
		ClusterProfileGCPCRIO,
		ClusterProfileGCPHA,
		ClusterProfileGCPLogging,
		ClusterProfileGCPLoggingCRIO,
		ClusterProfileGCPLoggingJSONFile,
		ClusterProfileGCPLoggingJournald,
		ClusterProfileVSphere2,
		ClusterProfileVSphereDis2,
		ClusterProfileVSphereMultizone2,
		ClusterProfileVSphereConnected2,
		ClusterProfileVSphere8Vpn:

		name = p.ClusterType()
	default:
		name = string(p)
	}
	return fmt.Sprintf("cluster-secrets-%s", name)
}

// LeaseTypeFromClusterType maps cluster types to lease types
func LeaseTypeFromClusterType(t string) (string, error) {
	switch t {
	case "aws", "aws-arm64", "aws-c2s", "aws-china", "aws-usgov", "aws-sc2s", "aws-osd-msp", "aws-outpost", "aws-local-zones", "aws-opendatahub", "alibaba", "azure-2", "azure4", "azure-arc", "azure-arm64", "azurestack", "azuremag", "equinix-ocp-metal", "gcp", "gcp-arm64", "gcp-opendatahub", "libvirt-ppc64le", "libvirt-s390x", "libvirt-s390x-amd64", "ibmcloud-multi-ppc64le", "ibmcloud-multi-s390x", "nutanix", "nutanix-qe", "nutanix-qe-dis", "nutanix-qe-zone", "openstack", "openstack-osuosl", "openstack-vexxhost", "openstack-ppc64le", "openstack-nerc-dev", "vsphere", "ovirt", "packet", "packet-edge", "powervs-multi-1", "powervs-1", "powervs-2", "powervs-3", "powervs-4", "kubevirt", "aws-cpaas", "osd-ephemeral", "gcp-virtualization", "aws-virtualization", "azure-virtualization", "hypershift-powervs", "hypershift-powervs-cb":
		return t + "-quota-slice", nil
	default:
		return "", fmt.Errorf("invalid cluster type %q", t)
	}
}

// ClusterTestConfiguration describes a test that provisions
// a cluster and runs a command in it.
type ClusterTestConfiguration struct {
	ClusterProfile ClusterProfile `json:"cluster_profile"`
}

// OpenshiftAnsibleClusterTestConfiguration describes a test
// that provisions a cluster using openshift-ansible and runs
// conformance tests.
type OpenshiftAnsibleClusterTestConfiguration struct {
	ClusterTestConfiguration `json:",inline"`
}

// OpenshiftAnsibleSrcClusterTestConfiguration describes a
// test that provisions a cluster using openshift-ansible and
// executes a command in the `src` image.
type OpenshiftAnsibleSrcClusterTestConfiguration struct {
	ClusterTestConfiguration `json:",inline"`
}

// OpenshiftAnsibleCustomClusterTestConfiguration describes a
// test that provisions a cluster using openshift-ansible's
// custom provisioner, and runs conformance tests.
type OpenshiftAnsibleCustomClusterTestConfiguration struct {
	ClusterTestConfiguration `json:",inline"`
}

// OpenshiftAnsible40ClusterTestConfiguration describes a
// test that provisions a cluster using new installer and openshift-ansible
type OpenshiftAnsible40ClusterTestConfiguration struct {
	ClusterTestConfiguration `json:",inline"`
}

// OpenshiftInstallerClusterTestConfiguration describes a test
// that provisions a cluster using openshift-installer and runs
// conformance tests.
type OpenshiftInstallerClusterTestConfiguration struct {
	ClusterTestConfiguration `json:",inline"`
	// If upgrade is true, RELEASE_IMAGE_INITIAL will be used as
	// the initial payload and the installer image from that
	// will be upgraded. The `run-upgrade-tests` function will be
	// available for the commands.
	Upgrade bool `json:"upgrade,omitempty"`
}

// OpenshiftInstallerSrcClusterTestConfiguration describes a
// test that provisions a cluster using openshift-installer and
// executes a command in the `src` image.
type OpenshiftInstallerSrcClusterTestConfiguration struct {
	ClusterTestConfiguration `json:",inline"`
}

// OpenshiftInstallerConsoleClusterTestConfiguration describes a
// test that provisions a cluster using openshift-installer and
// executes a command in the `console-test` image.
type OpenshiftInstallerConsoleClusterTestConfiguration struct {
	ClusterTestConfiguration `json:",inline"`
}

// OpenshiftInstallerUPIClusterTestConfiguration describes a
// test that provisions machines using installer-upi image and
// installs the cluster using UPI flow.
type OpenshiftInstallerUPIClusterTestConfiguration struct {
	ClusterTestConfiguration `json:",inline"`
}

// OpenshiftInstallerUPISrcClusterTestConfiguration describes a
// test that provisions machines using installer-upi image and
// installs the cluster using UPI flow. Tests will be run
// akin to the OpenshiftInstallerSrcClusterTestConfiguration.
type OpenshiftInstallerUPISrcClusterTestConfiguration struct {
	ClusterTestConfiguration `json:",inline"`
}

// OpenshiftInstallerRandomClusterTestConfiguration describes a
// that provisions a cluster using openshift-installer in a provider
// chosen randomly and runs conformance tests.
type OpenshiftInstallerRandomClusterTestConfiguration struct{}

// OpenshiftInstallerCustomTestImageClusterTestConfiguration describes a
// test that provisions a cluster using openshift-installer and
// executes a command in the image specified by the job configuration.
type OpenshiftInstallerCustomTestImageClusterTestConfiguration struct {
	ClusterTestConfiguration `json:",inline"`
	// From defines the imagestreamtag that will be used to run the
	// provided test command.  e.g. stable:console-test
	From string `json:"from"`
}

// OpenshiftInstallerGCPNestedVirtCustomTestImageClusterTestConfiguration describes a
// test that provisions a gcp cluster using openshift-installer with nested virt enabled
// and executes a command in the image specified by the job configuration.
type OpenshiftInstallerGCPNestedVirtCustomTestImageClusterTestConfiguration struct {
	ClusterTestConfiguration `json:",inline"`
	// From defines the imagestreamtag that will be used to run the
	// provided test command.  e.g. stable:console-test
	From string `json:"from"`
}

// PipelineImageStreamTagReference is a tag on the
// ImageStream corresponding to the code under test.
// This tag will identify an image but not use any
// namespaces or prefixes, For instance, if for the
// image openshift/origin-pod, the tag would be `pod`.
type PipelineImageStreamTagReference string

const (
	PipelineImageStreamTagReferenceRoot         PipelineImageStreamTagReference = "root"
	PipelineImageStreamTagReferenceSource       PipelineImageStreamTagReference = "src"
	PipelineImageStreamTagReferenceBinaries     PipelineImageStreamTagReference = "bin"
	PipelineImageStreamTagReferenceTestBinaries PipelineImageStreamTagReference = "test-bin"
	PipelineImageStreamTagReferenceRPMs         PipelineImageStreamTagReference = "rpms"
)

// The fields in ReleaseBuildConfiguration which originate each pipeline image
const (
	PipelineImageStreamTagSourceRoot         = "build_root"
	PipelineImageStreamTagSourceBinaries     = "binary_build_commands"
	PipelineImageStreamTagSourceTestBinaries = "test_binary_build_commands"
	PipelineImageStreamTagSourceRPMs         = "rpm_build_commands"
)

// SourceStepConfiguration describes a step that
// clones the source repositories required for
// jobs. If no output tag is provided, the default
// of `src` is used.
type SourceStepConfiguration struct {
	From PipelineImageStreamTagReference `json:"from"`
	To   PipelineImageStreamTagReference `json:"to,omitempty"`

	// ClonerefsImage is the image where we get the clonerefs tool
	ClonerefsImage ImageStreamTagReference `json:"clonerefs_image"`
	// ClonerefsPath is the path in the above image where the
	// clonerefs tool is placed
	ClonerefsPath string `json:"clonerefs_path"`

	// Ref is an optional string linking to the extra_ref in "org.repo" format that this belongs to
	Ref string `json:"ref,omitempty"`
}

func (config SourceStepConfiguration) TargetName() string {
	return string(config.To)
}

// OperatorStepConfiguration describes the locations of operator bundle information,
// bundle build dockerfiles, and images the operator(s) depends on that must
// be substituted to run in a CI test cluster
type OperatorStepConfiguration struct {
	// Bundles define a dockerfile and build context to build a bundle
	Bundles []Bundle `json:"bundles,omitempty"`

	// Substitutions describes the pullspecs in the operator manifests that must be subsituted
	// with the pull specs of the images in the CI registry
	Substitutions []PullSpecSubstitution `json:"substitutions,omitempty"`
}

// IndexUpdate specifies the update mode for an operator being added to an index
type IndexUpdate string

const (
	IndexUpdateSemver          = "semver"
	IndexUpdateReplaces        = "replaces"
	IndexUpdateSemverSkippatch = "semver-skippatch"
)

// Bundle contains the data needed to build a bundle from the bundle source image and update an index to include the new bundle
type Bundle struct {
	// As defines the name for this bundle. If not set, a name will be automatically generated for the bundle.
	As string `json:"as,omitempty"`
	// DockerfilePath defines where the dockerfile for build the bundle exists relative to the contextdir
	DockerfilePath string `json:"dockerfile_path,omitempty"`
	// ContextDir defines the source directory to build the bundle from relative to the repository root
	ContextDir string `json:"context_dir,omitempty"`
	// BaseIndex defines what index image to use as a base when adding the bundle to an index
	BaseIndex string `json:"base_index,omitempty"`
	// UpdateGraph defines the update mode to use when adding the bundle to the base index.
	// Can be: semver (default), semver-skippatch, or replaces
	UpdateGraph IndexUpdate `json:"update_graph,omitempty"`
	// Skip building the index image for this bundle. Default to false.
	// This field works only for named bundles, i.e., "as" is not empty.
	SkipBuildingIndex bool `json:"skip_building_index,omitempty"`
	// Optional indicates that the job's status context, that is generated from the corresponding test, should not be required for merge.
	Optional bool `json:"optional,omitempty"`
}

// IndexGeneratorStepConfiguration describes a step that creates an index database and
// Dockerfile to build an operator index that uses the generated database based on
// bundle names provided in OperatorIndex
type IndexGeneratorStepConfiguration struct {
	To PipelineImageStreamTagReference `json:"to,omitempty"`

	// OperatorIndex is a list of the names of the bundle images that the
	// index will contain in its database.
	OperatorIndex []string `json:"operator_index,omitempty"`

	// BaseIndex is the index image to add the bundle(s) to. If unset, a new index is created
	BaseIndex string `json:"base_index,omitempty"`

	// UpdateGraph defines the mode to us when updating the index graph
	UpdateGraph IndexUpdate `json:"update_graph,omitempty"`
}

func (config IndexGeneratorStepConfiguration) TargetName() string {
	return string(config.To)
}

// PipelineImageStreamTagReferenceIndexImageGenerator is the name of the index image generator built by ci-operator
const PipelineImageStreamTagReferenceIndexImageGenerator PipelineImageStreamTagReference = "ci-index-gen"

// PipelineImageStreamTagReferenceIndexImage is the name of the index image built by ci-operator
const PipelineImageStreamTagReferenceIndexImage PipelineImageStreamTagReference = "ci-index"

func IsIndexImage(imageName string) bool {
	return strings.HasPrefix(imageName, string(PipelineImageStreamTagReferenceIndexImage))
}

func IndexName(bundleName string) string {
	return fmt.Sprintf("%s-%s", PipelineImageStreamTagReferenceIndexImage, bundleName)
}

func IndexGeneratorName(indexName PipelineImageStreamTagReference) PipelineImageStreamTagReference {
	return PipelineImageStreamTagReference(fmt.Sprintf("%s-gen", indexName))
}

// BundleSourceStepConfiguration describes a step that performs a set of
// substitutions on all yaml files in the `src` image so that the
// pullspecs in the operator manifests point to images inside the CI registry.
// It is intended to be used as the source image for bundle image builds.
type BundleSourceStepConfiguration struct {
	// Substitutions contains pullspecs that need to be replaced by images
	// in the CI cluster for operator bundle images
	Substitutions []PullSpecSubstitution `json:"substitutions,omitempty"`
}

func (config BundleSourceStepConfiguration) TargetName() string {
	return string(PipelineImageStreamTagReferenceBundleSource)
}

// PipelineImageStreamTagReferenceBundleSourceName is the name of the bundle source image built by the CI
const PipelineImageStreamTagReferenceBundleSource PipelineImageStreamTagReference = "src-bundle"

// BundlePrefix is the prefix used by ci-operator for bundle images without an explicitly configured name
const BundlePrefix = "ci-bundle"

func (config ReleaseBuildConfiguration) IsBundleImage(imageName string) bool {
	if config.Operator == nil {
		return false
	}
	if strings.HasPrefix(imageName, BundlePrefix) {
		return true
	}
	for _, bundle := range config.Operator.Bundles {
		if bundle.As != "" && imageName == bundle.As {
			return true
		}
	}
	return false
}

func BundleName(index int) string {
	return fmt.Sprintf("%s%d", BundlePrefix, index)
}

// ProjectDirectoryImageBuildStepConfiguration describes an
// image build from a directory in a component project.
type ProjectDirectoryImageBuildStepConfiguration struct {
	From PipelineImageStreamTagReference `json:"from,omitempty"`
	To   PipelineImageStreamTagReference `json:"to"`

	ProjectDirectoryImageBuildInputs `json:",inline"`

	// Optional means the build step is not built, published, or
	// promoted unless explicitly targeted. Use for builds which
	// are invoked only when testing certain parts of the repo.
	Optional bool `json:"optional,omitempty"`

	// Ref is an optional string linking to the extra_ref in "org.repo" format that this belongs to
	Ref string `json:"ref,omitempty"`
}

func (config ProjectDirectoryImageBuildStepConfiguration) TargetName() string {
	return string(config.To)
}

// ProjectDirectoryImageBuildInputs holds inputs for an image build from the repo under test
type ProjectDirectoryImageBuildInputs struct {
	// ContextDir is the directory in the project
	// from which this build should be run.
	ContextDir string `json:"context_dir,omitempty"`

	// DockerfilePath is the path to a Dockerfile in the
	// project to run relative to the context_dir.
	DockerfilePath string `json:"dockerfile_path,omitempty"`

	// DockerfileLiteral can be used to  provide an inline Dockerfile.
	// Mutually exclusive with DockerfilePath.
	DockerfileLiteral *string `json:"dockerfile_literal,omitempty"`

	// Inputs is a map of tag reference name to image input changes
	// that will populate the build context for the Dockerfile or
	// alter the input image for a multi-stage build.
	Inputs map[string]ImageBuildInputs `json:"inputs,omitempty"`

	// BuildArgs contains build arguments that will be resolved in the Dockerfile.
	// See https://docs.docker.com/engine/reference/builder/#/arg for more details.
	BuildArgs []BuildArg `json:"build_args,omitempty"`

	// Ref is an optional string linking to the extra_ref in "org.repo" format that this belongs to
	Ref string `json:"ref,omitempty"`
}

type BuildArg struct {
	// Name of the build arg.
	Name string `json:"name,omitempty"`

	// Value of the build arg.
	Value string `json:"value,omitempty"`
}

// PullSpecSubstitution contains a name of a pullspec that needs to
// be substituted with the name of a different pullspec. This is used
// for generated operator bundle images.
type PullSpecSubstitution struct {
	// PullSpec is the pullspec that needs to be replaced
	PullSpec string `json:"pullspec,omitempty"`
	// With is the string that the PullSpec is being replaced by
	With string `json:"with,omitempty"`
}

// ImageBuildInputs is a subset of the v1 OpenShift Build API object
// defining an input source.
type ImageBuildInputs struct {
	// Paths is a list of paths to copy out of this image and into the
	// context directory.
	Paths []ImageSourcePath `json:"paths,omitempty"`
	// As is a list of multi-stage step names or image names that will
	// be replaced by the image reference from this step. For instance,
	// if the Dockerfile defines FROM nginx:latest AS base, specifying
	// either "nginx:latest" or "base" in this array will replace that
	// image with the pipeline input.
	As []string `json:"as,omitempty"`
}

// ImageSourcePath maps a path in the source image into a destination
// path in the context. See the v1 OpenShift Build API for more info.
type ImageSourcePath struct {
	// SourcePath is a file or directory in the source image to copy from.
	SourcePath string `json:"source_path"`
	// DestinationDir is the directory in the destination image to copy
	// to.
	DestinationDir string `json:"destination_dir"`
}

// RPMImageInjectionStepConfiguration describes a step
// that updates injects an RPM repo into an image. If no
// output tag is provided, the input tag is updated.
type RPMImageInjectionStepConfiguration struct {
	From PipelineImageStreamTagReference `json:"from"`
	To   PipelineImageStreamTagReference `json:"to,omitempty"`
}

func (config RPMImageInjectionStepConfiguration) TargetName() string {
	return string(config.To)
}

// RPMServeStepConfiguration describes a step that launches
// a server from an image with RPMs and exposes it to the web.
type RPMServeStepConfiguration struct {
	From PipelineImageStreamTagReference `json:"from"`

	// Ref is an optional string linking to the extra_ref in "org.repo" format that this belongs to
	Ref string `json:"ref,omitempty"`
}

func (config RPMServeStepConfiguration) TargetName() string {
	if config.Ref != "" {
		return fmt.Sprintf("[serve:rpms-%s]", config.Ref)
	}
	return "[serve:rpms]"
}

const (
	// PipelineImageStream is the name of the
	// ImageStream used to hold images built
	// to cache build steps in the pipeline.
	PipelineImageStream = "pipeline"

	// DefaultRPMLocation is the default relative
	// directory for Origin-based projects to put
	// their built RPMs.
	DefaultRPMLocation = "_output/local/releases/rpms/"

	// RPMServeLocation is the location from which
	// we will serve RPMs after they are built.
	RPMServeLocation = "/srv/repo"

	// StableImageStream is the ImageStream used to hold
	// build outputs from the repository under test and
	// the associated images imported from integration streams
	StableImageStream = "stable"
	// LatestReleaseName is the name of the special latest
	// stable stream, images in this stream are held in
	// the StableImageStream. Images for other versions of
	// the stream are held in similarly-named streams.
	LatestReleaseName = "latest"
	// InitialReleaseName is the name of the special initial
	// stream we copy at import to keep for upgrade tests.
	// TODO(skuznets): remove these when they're not implicit
	InitialReleaseName = "initial"

	// ReleaseImageStream is the name of the ImageStream
	// used to hold built or imported release payload images
	ReleaseImageStream = "release"

	ComponentFormatReplacement = "${component}"
)

type MetadataWithTest struct {
	Metadata `json:",inline"`
	Test     string `json:"test,omitempty"`
}

func (m *MetadataWithTest) JobName(prefix string) string {
	return m.Metadata.JobName(prefix, m.Test)
}

var archToCluster = map[ReleaseArchitecture]Cluster{
	ReleaseArchitectureARM64: ClusterARM01,
}

func (a ReleaseArchitecture) IsValid() bool {
	return a.GetMappedCluster() != ""
}

func (a ReleaseArchitecture) GetMappedCluster() Cluster {
	c, found := archToCluster[a]
	if !found {
		return ""
	}
	return c
}

func GetAvailableArchitectures() []string {
	architectures := make([]string, 0, len(archToCluster))
	for arch := range archToCluster {
		architectures = append(architectures, string(arch))
	}
	return architectures
}

type ClusterProfilesList []ClusterProfileDetails
type ClusterProfilesMap map[ClusterProfile]ClusterProfileDetails

type ClusterProfileDetails struct {
	Profile     ClusterProfile         `yaml:"profile"`
	Owners      []ClusterProfileOwners `yaml:"owners,omitempty"`
	ClusterType string                 `yaml:"cluster_type,omitempty"`
	LeaseType   string                 `yaml:"lease_type,omitempty"`
	Secret      string                 `yaml:"secret,omitempty"`
}

type ClusterProfileOwners struct {
	Org   string   `yaml:"org"`
	Repos []string `yaml:"repos,omitempty"`
}<|MERGE_RESOLUTION|>--- conflicted
+++ resolved
@@ -1326,12 +1326,8 @@
 	ClusterProfileDevSandboxCIAWS       ClusterProfile = "devsandboxci-aws"
 	ClusterProfileQuayAWS               ClusterProfile = "quay-aws"
 	ClusterProfileAWSEdgeInfra          ClusterProfile = "aws-edge-infra"
-<<<<<<< HEAD
-=======
-	ClusterProfileRosaAws               ClusterProfile = "rosa-aws"
 	ClusterProfileRHOpenShiftEcosystem  ClusterProfile = "rh-openshift-ecosystem"
 	ClusterProfileODFAWS                ClusterProfile = "odf-aws"
->>>>>>> 74a4a04d
 )
 
 // ClusterProfiles are all valid cluster profiles
@@ -1512,13 +1508,8 @@
 		ClusterProfileCheAWS,
 		ClusterProfileDevSandboxCIAWS,
 		ClusterProfileQuayAWS,
-<<<<<<< HEAD
-		ClusterProfileAWSEdgeInfra:
-=======
-		ClusterProfileRosaAws,
 		ClusterProfileAWSEdgeInfra,
 		ClusterProfileODFAWS:
->>>>>>> 74a4a04d
 		return string(CloudAWS)
 	case
 		ClusterProfileAlibabaCloud,
@@ -1908,15 +1899,10 @@
 		return "quay-aws-quota-slice"
 	case ClusterProfileAWSEdgeInfra:
 		return "aws-edge-infra-quota-slice"
-<<<<<<< HEAD
-=======
-	case ClusterProfileRosaAws:
-		return "rosa-aws-quota-slice"
 	case ClusterProfileRHOpenShiftEcosystem:
 		return "rh-openshift-ecosystem-quota-slice"
 	case ClusterProfileODFAWS:
 		return "odf-aws-quota-slice"
->>>>>>> 74a4a04d
 	default:
 		return ""
 	}
